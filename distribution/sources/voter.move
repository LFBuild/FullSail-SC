--- conflicted
+++ resolved
@@ -8,14 +8,7 @@
     use std::type_name::{Self, TypeName};
 
     // Error codes for contract operations
-<<<<<<< HEAD
-    const EDepositManagedEpochVoteEnded: u64 = 9223375301033263156;
-=======
-    const EDepositManagedLockNotOwned: u64 = 922337527526011699;
-    const EDepositManagedLockDeactivated: u64 = 922337527526227971;
-    const EDepositManagedInvalidManaged: u64 = 922337529243998617;
     const EDepositManagedEpochVoteEnded: u64 = 922337530103326315;
->>>>>>> 241cc653
 
     const EWithdrawManagedInvlidManaged: u64 = 922337537833933209;
 
@@ -24,45 +17,23 @@
     const EAlreadyVotedInCurrentEpoch: u64 = 922337332964170140;
     const EVotingNotStarted: u64 = 922337333393679977;
 
-<<<<<<< HEAD
-    const ECheckVoteSizesDoNotMatch: u64 = 9223374162864308236;
+    const ECheckVoteSizesDoNotMatch: u64 = 922337416286430823;
     const ECheckVoteVolumeSizeDoNotMatch: u64 = 379359304918467140;
-    const ECheckVoteMaxVoteNumExceed: u64 = 9223374167160586272;
-    const ECheckVoteGaugeNotFound: u64 = 9223374184339275790;
-    const ECheckVoteWeightTooLarge: u64 = 9223374188634374160;
-=======
-    const ECheckVoteSizesDoNotMatch: u64 = 922337416286430823;
     const ECheckVoteMaxVoteNumExceed: u64 = 922337416716058627;
     const ECheckVoteGaugeNotFound: u64 = 922337418433927579;
     const ECheckVoteWeightTooLarge: u64 = 922337418863437416;
->>>>>>> 241cc653
 
     const ECreateGaugeNotAGovernor: u64 = 922337360451934620;
     const ECreateGaugeDistributionConfigInvalid: u64 = 922337388798568038;
 
     const EGetVotesNotVoted: u64 = 922337561885750067;
 
-<<<<<<< HEAD
-    const EKillGaugeDistributionConfigInvalid: u64 = 9223374308896342076;
-    const EKillGaugeAlreadyKilled: u64 = 9223374016835944468;
-
-    const EPokeVotingNotStartedYet: u64 = 9223374433448427550;
-    const EPokeLockNotVoted: u64 = 9223374510758756396;
-    const EPokePoolNotVoted: u64 = 9223374527938625580;
-=======
-    const EKillGaugeStatusUnknown: u64 = 922337401254019072;
     const EKillGaugeDistributionConfigInvalid: u64 = 922337430889634207;
     const EKillGaugeAlreadyKilled: u64 = 922337401683594446;
-
-    const EClaimKilledGaugeDistConfigInvalid: u64 = 865247358361996400;
-    const EClaimKilledGaugeNotKilled: u64 = 866595624185746800;
-
-    const ENotifyRewardInvalidToken: u64 = 267432721418264800;
 
     const EPokeVotingNotStartedYet: u64 = 922337443344842755;
     const EPokeLockNotVoted: u64 = 922337451075875639;
     const EPokePoolNotVoted: u64 = 922337452793862558;
->>>>>>> 241cc653
 
     const EFirstTokenNotWhitelisted: u64 = 922337387080581119;
     const ESecondTokenNotWhitelisted: u64 = 922337387510077849;
@@ -82,17 +53,9 @@
     const ESetMaxVotingNumAtLeast10: u64 = 922337318790764956;
     const ESetMaxVotingNumNotChanged: u64 = 922337319649594572;
 
-<<<<<<< HEAD
-    const EVoteVotingEscrowDeactivated: u64 = 9223374631017185314;
-    const EVoteNotWhitelistedNft: u64 = 9223374648197185572;
-    const EVoteNoVotingPower: u64 = 9223374686852022310;
-=======
-    const EUpdateForInternalGaugeNotAlive: u64 = 922337571764482872;
-
     const EVoteVotingEscrowDeactivated: u64 = 922337463101718531;
     const EVoteNotWhitelistedNft: u64 = 922337464819718557;
     const EVoteNoVotingPower: u64 = 922337468685202231;
->>>>>>> 241cc653
 
     const EVoteInternalGaugeDoesNotExist: u64 = 922337479851920589;
     const EVoteInternalGaugeNotAlive: u64 = 922337480710992693;
@@ -102,13 +65,7 @@
     const EDistributeGaugeInvalidToken: u64 = 727114932399146200;
     const EDistributeGaugeInvalidGaugeRepresent: u64 = 922337598392972083;
 
-<<<<<<< HEAD
-    const EWhitelistNftGovernorInvalid: u64 = 9223373956706664472;
-=======
-    const EExtractClaimableForLessThanMin: u64 = 922337592380017868;
-
     const EWhitelistNftGovernorInvalid: u64 = 922337395670666447;
->>>>>>> 241cc653
 
     const EWhitelistTokenGovernorInvalid: u64 = 922337389657712232;
 
