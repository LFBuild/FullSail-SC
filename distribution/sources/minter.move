--- conflicted
+++ resolved
@@ -56,15 +56,10 @@
     const EExerciseOSailExpired: u64 = 738843771743325200;
     const EExerciseOSailInvalidOSail: u64 = 320917362365364070;
 
-<<<<<<< HEAD
+    const EBurnOSailInvalidOSail: u64 = 665869556650983200;
+
     const EExerciseUsdLimitReached: u64 = 490517942447480600;
     const EExerciseOSailPoolNotWhitelisted: u64 = 221252400064791070;
-=======
-    const EBurnOSailInvalidOSail: u64 = 665869556650983200;
-
-    const EExerciseUsdLimitReached: u64 = 4905179424474806000;
-    const EExerciseOSailPoolNotWhitelisted: u64 = 2212524000647910700;
->>>>>>> dc629f51
 
     const ETeamWalletNotSet: u64 = 798141442607710900;
     const EDistributeTeamTokenNotFound: u64 = 962925679282177400;
