--- conflicted
+++ resolved
@@ -1,4 +1,4 @@
-/*module full_sail::coin_wrapper {
+module full_sail::coin_wrapper {
     use sui::table::{Self, Table};
     use sui::coin::{Self, Coin, TreasuryCap, CoinMetadata};
     use sui::dynamic_object_field;
@@ -155,9 +155,6 @@
     public fun create_witness(): COIN_WRAPPER {
         COIN_WRAPPER {}
     }
-<<<<<<< HEAD
-}*/
-=======
 
     #[test_only]
     public fun unwrap_for_testing<CoinType>(
@@ -174,5 +171,4 @@
 
         stored_coin
     }
-}
->>>>>>> 85586c24
+}