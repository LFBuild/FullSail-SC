--- conflicted
+++ resolved
@@ -135,16 +135,6 @@
         type_name::get<T>().into_string()
     }
 
-    public fun format_fungible_asset(id: ID): String {
-        let bytes = object::id_to_bytes(&id);
-
-        string::to_ascii(string::utf8(bytes))
-    }
-
-    public fun format_coin<T>(): String {
-        type_name::get<T>().into_string()
-    }
-
     // --- public view functions ---
     public fun is_supported(store: &mut WrapperStore, coin_type: &String): bool {
         table::contains(&store.coin_to_wrapper, *coin_type)
@@ -158,11 +148,6 @@
         *table::borrow(&store.wrapper_to_coin, metadata_id)
     }
 
-<<<<<<< HEAD
-    public fun get_wrapper<CoinType>(store: &WrapperStore): &CoinMetadata<COIN_WRAPPER> {
-        let coin_type_name = type_name::get<CoinType>().into_string();
-        &table::borrow(&store.coin_to_wrapper, coin_type_name).metadata
-=======
     public fun get_wrapper<CoinType>(store: &WrapperStore): &CoinMetadata<CoinType> {
         let coin_type_name = type_name::get<CoinType>().into_string();
         assert!(table::contains(&store.coin_to_wrapper, coin_type_name), E_NOT_INITIALIZED);
@@ -171,7 +156,6 @@
         let wrapped_data: &WrappedAssetData<CoinType> = dynamic_object_field::borrow(&store.id, metadata_id);
         
         &wrapped_data.metadata
->>>>>>> a8df7681
     }
 
     public fun get_original(store: &WrapperStore, metadata_id: ID) : String {
@@ -204,16 +188,10 @@
     }
     
     #[test_only]
-<<<<<<< HEAD
-    public fun get_wrapped_data<CoinType>(store: &WrapperStore): &WrappedAssetData {
-        let coin_type_name = type_name::get<CoinType>().into_string();
-        table::borrow(&store.coin_to_wrapper, coin_type_name)
-=======
     public fun get_wrapped_data<CoinType, WrapperType>(store: &WrapperStore): &WrappedAssetData<WrapperType> {
         let coin_type_name = type_name::get<CoinType>().into_string();
         let metadata_id = *table::borrow(&store.coin_to_wrapper, coin_type_name);
         dynamic_object_field::borrow(&store.id, metadata_id)
->>>>>>> a8df7681
     }
 
     #[test_only]
