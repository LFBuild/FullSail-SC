module full_sail::liquidity_pool {
    use std::ascii::String;
    use sui::table::{Self, Table};
    use sui::balance::{Self, Balance};
<<<<<<< HEAD
    use sui::coin::{Self, Coin, TreasuryCap, CoinMetadata};
=======
    use sui::coin::{Self, Coin, CoinMetadata};
>>>>>>> 5da234af
    use sui::package;
    use sui::dynamic_field;
    use full_sail::coin_wrapper::{Self, WrapperStore};

    // --- addresses ---
    const DEFAULT_ADMIN: address = @0x123;

    // --- errors ---
    const E_INSUFFICIENT_BALANCE: u64 = 1;
    const E_MIN_LOCK_TIME: u64 = 2;
    const E_MAX_LOCK_TIME: u64 = 3;
    const E_NOT_OWNER: u64 = 4;
    const E_LOCK_NOT_EXPIRED: u64 = 5;
    const E_INVALID_UPDATE: u64 = 6;
    const E_ZERO_AMOUNT: u64 = 7;
    const E_ZERO_TOTAL_POWER: u64 = 8;
    const E_SAME_TOKEN: u64 = 9;

    // --- structs ---
    // otw
    public struct LIQUIDITY_POOL has drop {}

    public struct FeesAccounting has key {
        id: UID,
        total_fees_base: u128,
        total_fees_quote: u128,
        total_fees_at_last_claim_base: Table<address, u128>,
        total_fees_at_last_claim_quote: Table<address, u128>,
        claimable_base: Table<address, u128>,
        claimable_quote: Table<address, u128>
<<<<<<< HEAD
    }

    public struct LPToken has drop {}

    public struct LPTokenCap has store {
        treasury_cap: TreasuryCap<LPToken>
=======
>>>>>>> 5da234af
    }

    public struct LiquidityPool<phantom BaseType, phantom QuoteType> has key, store {
        id: UID,
        base_balance: Balance<BaseType>,
        quote_balance: Balance<QuoteType>,
        base_fees: Balance<BaseType>,
        quote_fees: Balance<QuoteType>,
<<<<<<< HEAD
        lp_token_cap: LPTokenCap,
=======
>>>>>>> 5da234af
        swap_fee_bps: u64,
        is_stable: bool
    }

    // Config as a shared object
    public struct LiquidityPoolConfigs has key {
        id: UID,
        all_pools: vector<ID>,
        is_paused: bool,
        fee_manager: address,
        pauser: address,
        pending_fee_manager: address,
        pending_pauser: address,
        stable_fee_bps: u64,
        volatile_fee_bps: u64
    }

    public struct AdminCap has key {
        id: UID
    }

    // init
    fun init(otw: LIQUIDITY_POOL, ctx: &mut TxContext) {
        let configs = LiquidityPoolConfigs {
            id: object::new(ctx),
            all_pools: vector::empty(),
            is_paused: false,
            fee_manager: DEFAULT_ADMIN,
            pauser: DEFAULT_ADMIN,
            pending_fee_manager: @0x0,
            pending_pauser: @0x0,
            stable_fee_bps: 4,
            volatile_fee_bps: 10
<<<<<<< HEAD
        };

        let admin_cap = AdminCap {
            id: object::new(ctx)
        };

        transfer::transfer(admin_cap, DEFAULT_ADMIN);
        
        transfer::share_object(configs);

        let publisher = package::claim(otw, ctx);
        transfer::public_transfer(publisher, tx_context::sender(ctx));
    }

    public fun swap<BaseType, QuoteType>(
        pool: &mut LiquidityPool<BaseType, QuoteType>,
        configs: &LiquidityPoolConfigs,
        fees_accounting: &mut FeesAccounting,
        base_metadata: &CoinMetadata<BaseType>,
        quote_metadata: &CoinMetadata<QuoteType>,
        mut input_coin: Coin<BaseType>,
        ctx: &mut TxContext
    ): Coin<QuoteType> {
        assert!(!configs.is_paused, E_LOCK_NOT_EXPIRED);
        
        let input_amount = coin::value(&input_coin);
        
        let (output_amount, fee_amount) = get_amount_out(
            pool,
            base_metadata,
        quote_metadata,
            input_amount
        );
        
        let fee_coin = coin::split(&mut input_coin, fee_amount, ctx);
        
        let (standardized_reserve_base, standardized_reserve_quote) = if (pool.is_stable) {
            standardize_reserve(
                (balance::value(&pool.base_balance) as u256),
                (balance::value(&pool.quote_balance) as u256),
                coin::get_decimals(base_metadata),
                coin::get_decimals(quote_metadata)
            )
        } else {
            (
                (balance::value(&pool.base_balance) as u256),
                (balance::value(&pool.quote_balance) as u256)
            )
        };

        let base_coin_balance = coin::into_balance(input_coin);
        let base_fee_balance = coin::into_balance(fee_coin);
        
        balance::join(&mut pool.base_balance, base_coin_balance);
        balance::join(&mut pool.base_fees, base_fee_balance);
        
        fees_accounting.total_fees_base = fees_accounting.total_fees_base + (fee_amount as u128);
        
        let out_balance = balance::split(&mut pool.quote_balance, output_amount);
        let output_coin = coin::from_balance(out_balance, ctx);

        let (updated_reserve_base, updated_reserve_quote) = if (pool.is_stable) {
            standardize_reserve(
                (balance::value(&pool.base_balance) as u256),
                (balance::value(&pool.quote_balance) as u256),
                coin::get_decimals(base_metadata),
                coin::get_decimals(quote_metadata)
            )
        } else {
            (
                (balance::value(&pool.base_balance) as u256),
                (balance::value(&pool.quote_balance) as u256)
            )
        };

        assert!(
            calculate_k(standardized_reserve_base, standardized_reserve_quote, pool.is_stable) <= 
            calculate_k(updated_reserve_base, updated_reserve_quote, pool.is_stable),
            E_INVALID_UPDATE
        );

        output_coin
    }

    public fun get_amount_out<BaseType, QuoteType>(
        pool: &LiquidityPool<BaseType, QuoteType>,
        base_metadata: &CoinMetadata<BaseType>,
        quote_metadata: &CoinMetadata<QuoteType>,
        input_amount: u64
    ): (u64, u64) {
        let (base_reserve, quote_reserve, base_decimals, quote_decimals) = (
            balance::value(&pool.base_balance),
            balance::value(&pool.quote_balance),
            coin::get_decimals(base_metadata),
            coin::get_decimals(quote_metadata)
        );

        let constant_factor = 10000;
        assert!(constant_factor != 0, E_ZERO_TOTAL_POWER);

        let adjusted_amount_in = (
            ((input_amount as u128) * ((10000 - pool.swap_fee_bps) as u128) / (constant_factor as u128)) 
            as u64
        );
        let amount_in_u256 = (adjusted_amount_in as u256);

        let output_amount = if (pool.is_stable) {
            let (standard_reserve_base, standard_reserve_quote) = 
                standardize_reserve(
                    (base_reserve as u256), 
                    (quote_reserve as u256), 
                    base_decimals, 
                    quote_decimals
                );

            let pow10_scale_quote = std::u64::pow(10, (quote_decimals));
            assert!(pow10_scale_quote != 0, E_ZERO_TOTAL_POWER);

            let constant_factor_large = (100000000 as u128);
            assert!(constant_factor_large != 0, E_ZERO_TOTAL_POWER);

            let y = get_y(
                (((((amount_in_u256 as u128) as u256) * 
                ((constant_factor_large as u128) as u256) / 
                (pow10_scale_quote as u256)) as u128) as u256) + 
                standard_reserve_base,
                calculate_k(
                    standard_reserve_base, 
                    standard_reserve_quote, 
                    true
                ),
                standard_reserve_quote
            );

            ((((
                (standard_reserve_quote - y) as u128
            ) as u256) * 
            (std::u64::pow(10, (quote_decimals)) as u256) / 
            (constant_factor_large as u256)) as u128) as u256
        } else {
            amount_in_u256 * 
            (quote_reserve as u256) / 
            ((base_reserve as u256) + amount_in_u256)
        };

        ((output_amount as u64), input_amount - adjusted_amount_in)
    }

    public fun calculate_constant_k<BaseType, QuoteType>(
        liquidity_pool: &LiquidityPool<BaseType, QuoteType>
    ): u256 {
        let reserve_amount_1 = (balance::value(&liquidity_pool.base_balance) as u256);
        let reserve_amount_2 = (balance::value(&liquidity_pool.quote_balance) as u256);
        
        if (liquidity_pool.is_stable) {
            reserve_amount_1 * reserve_amount_1 * reserve_amount_1 * reserve_amount_2 + 
            reserve_amount_2 * reserve_amount_2 * reserve_amount_2 * reserve_amount_1
        } else {
            reserve_amount_1 * reserve_amount_2
        }
    }

    fun calculate_k(
        amount_1: u256, 
        amount_2: u256, 
        is_stable: bool
    ): u256 {
        if (is_stable) {
            // stable pools: x³y + y³x
            amount_1 * amount_1 * amount_1 * amount_2 + 
            amount_2 * amount_2 * amount_2 * amount_1
        } else {
            // volatile pools: simple xy (constant product)
            amount_1 * amount_2
        }
    }

    fun standardize_reserve(
        amount_1: u256,
        amount_2: u256,
        decimals_1: u8,
        decimals_2: u8
    ): (u256, u256) {
        // calculate decimal adjustments (10^decimals)
        let factor_1 = std::u64::pow(10, (decimals_1));
        let factor_2 = std::u64::pow(10, (decimals_2));
        
        // check for zero factors
        assert!(factor_1 != 0, E_ZERO_TOTAL_POWER);
        assert!(factor_2 != 0, E_ZERO_TOTAL_POWER);

        let constant_factor = (100000000 as u128); // 10^8
        
        // standardize both amounts:
        // (amount * 10^8) / (10^decimals)
        (
            // standardize amount_1
            (((
                (amount_1 as u128) as u256 * 
                (constant_factor as u256)
            ) / (factor_1 as u256)) as u128) as u256,
            
            // standardize amount_2
            (((
                (amount_2 as u128) as u256 * 
                (constant_factor as u256)
            ) / (factor_2 as u256)) as u128) as u256
        )
    }

=======
        };

        let admin_cap = AdminCap {
            id: object::new(ctx)
        };

        transfer::share_object(configs);
        transfer::transfer(admin_cap, DEFAULT_ADMIN);

        let publisher = package::claim(otw, ctx);
        transfer::public_transfer(publisher, tx_context::sender(ctx));
    }

    public fun swap<BaseType, QuoteType>(
        pool: &mut LiquidityPool<BaseType, QuoteType>,
        configs: &LiquidityPoolConfigs,
        fees_accounting: &mut FeesAccounting,
        base_metadata: &CoinMetadata<BaseType>,
        quote_metadata: &CoinMetadata<QuoteType>,
        mut input_coin: Coin<BaseType>,
        ctx: &mut TxContext
    ): Coin<QuoteType> {
        assert!(!configs.is_paused, E_LOCK_NOT_EXPIRED);
        
        let input_amount = coin::value(&input_coin);
        
        let (output_amount, fee_amount) = get_amount_out(
            pool,
            base_metadata,
        quote_metadata,
            input_amount
        );
        
        let fee_coin = coin::split(&mut input_coin, fee_amount, ctx);
        
        let (standardized_reserve_base, standardized_reserve_quote) = if (pool.is_stable) {
            standardize_reserve(
                (balance::value(&pool.base_balance) as u256),
                (balance::value(&pool.quote_balance) as u256),
                coin::get_decimals(base_metadata),
                coin::get_decimals(quote_metadata)
            )
        } else {
            (
                (balance::value(&pool.base_balance) as u256),
                (balance::value(&pool.quote_balance) as u256)
            )
        };

        let base_coin_balance = coin::into_balance(input_coin);
        let base_fee_balance = coin::into_balance(fee_coin);
        
        balance::join(&mut pool.base_balance, base_coin_balance);
        balance::join(&mut pool.base_fees, base_fee_balance);
        
        fees_accounting.total_fees_base = fees_accounting.total_fees_base + (fee_amount as u128);
        
        let out_balance = balance::split(&mut pool.quote_balance, output_amount);
        let output_coin = coin::from_balance(out_balance, ctx);

        let (updated_reserve_base, updated_reserve_quote) = if (pool.is_stable) {
            standardize_reserve(
                (balance::value(&pool.base_balance) as u256),
                (balance::value(&pool.quote_balance) as u256),
                coin::get_decimals(base_metadata),
                coin::get_decimals(quote_metadata)
            )
        } else {
            (
                (balance::value(&pool.base_balance) as u256),
                (balance::value(&pool.quote_balance) as u256)
            )
        };

        assert!(
            calculate_k(standardized_reserve_base, standardized_reserve_quote, pool.is_stable) <= 
            calculate_k(updated_reserve_base, updated_reserve_quote, pool.is_stable),
            E_INVALID_UPDATE
        );

        output_coin
    }

    public fun get_amount_out<BaseType, QuoteType>(
        pool: &LiquidityPool<BaseType, QuoteType>,
        base_metadata: &CoinMetadata<BaseType>,
        quote_metadata: &CoinMetadata<QuoteType>,
        input_amount: u64
    ): (u64, u64) {
        let (base_reserve, quote_reserve, base_decimals, quote_decimals) = (
            balance::value(&pool.base_balance),
            balance::value(&pool.quote_balance),
            coin::get_decimals(base_metadata),
            coin::get_decimals(quote_metadata)
        );

        let constant_factor = 10000;
        assert!(constant_factor != 0, E_ZERO_TOTAL_POWER);

        let adjusted_amount_in = (
            ((input_amount as u128) * ((10000 - pool.swap_fee_bps) as u128) / (constant_factor as u128)) 
            as u64
        );
        let amount_in_u256 = (adjusted_amount_in as u256);

        let output_amount = if (pool.is_stable) {
            let (standard_reserve_base, standard_reserve_quote) = 
                standardize_reserve(
                    (base_reserve as u256), 
                    (quote_reserve as u256), 
                    base_decimals, 
                    quote_decimals
                );

            let pow10_scale_quote = std::u64::pow(10, (quote_decimals));
            assert!(pow10_scale_quote != 0, E_ZERO_TOTAL_POWER);

            let constant_factor_large = (100000000 as u128);
            assert!(constant_factor_large != 0, E_ZERO_TOTAL_POWER);

            let y = get_y(
                (((((amount_in_u256 as u128) as u256) * 
                ((constant_factor_large as u128) as u256) / 
                (pow10_scale_quote as u256)) as u128) as u256) + 
                standard_reserve_base,
                calculate_k(
                    standard_reserve_base, 
                    standard_reserve_quote, 
                    true
                ),
                standard_reserve_quote
            );

            ((((
                (standard_reserve_quote - y) as u128
            ) as u256) * 
            (std::u64::pow(10, (quote_decimals)) as u256) / 
            (constant_factor_large as u256)) as u128) as u256
        } else {
            amount_in_u256 * 
            (quote_reserve as u256) / 
            ((base_reserve as u256) + amount_in_u256)
        };

        ((output_amount as u64), input_amount - adjusted_amount_in)
    }

    public fun calculate_constant_k<BaseType, QuoteType>(
        liquidity_pool: &LiquidityPool<BaseType, QuoteType>
    ): u256 {
        let reserve_amount_1 = (balance::value(&liquidity_pool.base_balance) as u256);
        let reserve_amount_2 = (balance::value(&liquidity_pool.quote_balance) as u256);
        
        if (liquidity_pool.is_stable) {
            reserve_amount_1 * reserve_amount_1 * reserve_amount_1 * reserve_amount_2 + 
            reserve_amount_2 * reserve_amount_2 * reserve_amount_2 * reserve_amount_1
        } else {
            reserve_amount_1 * reserve_amount_2
        }
    }

    fun calculate_k(
        amount_1: u256, 
        amount_2: u256, 
        is_stable: bool
    ): u256 {
        if (is_stable) {
            // stable pools: x³y + y³x
            amount_1 * amount_1 * amount_1 * amount_2 + 
            amount_2 * amount_2 * amount_2 * amount_1
        } else {
            // volatile pools: simple xy (constant product)
            amount_1 * amount_2
        }
    }

    fun standardize_reserve(
        amount_1: u256,
        amount_2: u256,
        decimals_1: u8,
        decimals_2: u8
    ): (u256, u256) {
        // calculate decimal adjustments (10^decimals)
        let factor_1 = std::u64::pow(10, (decimals_1));
        let factor_2 = std::u64::pow(10, (decimals_2));
        
        // check for zero factors
        assert!(factor_1 != 0, E_ZERO_TOTAL_POWER);
        assert!(factor_2 != 0, E_ZERO_TOTAL_POWER);

        let constant_factor = (100000000 as u128); // 10^8
        
        // standardize both amounts:
        // (amount * 10^8) / (10^decimals)
        (
            // standardize amount_1
            (((
                (amount_1 as u128) as u256 * 
                (constant_factor as u256)
            ) / (factor_1 as u256)) as u128) as u256,
            
            // standardize amount_2
            (((
                (amount_2 as u128) as u256 * 
                (constant_factor as u256)
            ) / (factor_2 as u256)) as u128) as u256
        )
    }

>>>>>>> 5da234af
    fun get_y(
        target_value: u256,
        multiplier: u256,
        mut current_guess: u256
    ): u256 {
        let mut iteration_count: u64 = 0;
        while (iteration_count < 255) {
            let calculated_output = multiplier * current_guess * current_guess * current_guess 
                + multiplier * multiplier * multiplier * current_guess;
            
            if (calculated_output < target_value) {
                let adjustment = (target_value - calculated_output) / 
                    (3 * multiplier * current_guess * current_guess + multiplier * multiplier * multiplier);
                current_guess = current_guess + adjustment;
            } else {
                let adjustment = (calculated_output - target_value) / 
                    (3 * multiplier * current_guess * current_guess + multiplier * multiplier * multiplier);
                current_guess = current_guess - adjustment;
            };
            
            if (current_guess > current_guess) {
                if (current_guess - current_guess <= 1) {
                    return current_guess
                };
            } else if (current_guess - current_guess <= 1) {
                return current_guess
            };
            
            iteration_count = iteration_count + 1;
        };
        current_guess
    }

    public fun liquidity_pool<BaseType, QuoteType>(
<<<<<<< HEAD
        pool_id: &mut UID, 
        base_metadata: &CoinMetadata<BaseType>, 
        quote_metadata: &CoinMetadata<QuoteType>,
        is_stable: bool
    ): &mut LiquidityPool<BaseType, QuoteType> {
        let pool_name = pool_name(base_metadata, quote_metadata, is_stable);
        dynamic_field::borrow_mut(pool_id, pool_name)
=======
        pool_id: &UID, 
        base_metadata: &CoinMetadata<BaseType>, 
        quote_metadata: &CoinMetadata<QuoteType>,
        is_stable: bool
    ): &LiquidityPool<BaseType, QuoteType> {
        let pool_name = pool_name(base_metadata, quote_metadata, is_stable);
        dynamic_field::borrow(pool_id, pool_name)
>>>>>>> 5da234af
    }
    
    public fun pool_name<BaseType, QuoteType>(
        base_metadata: &CoinMetadata<BaseType>,
        quote_metadata: &CoinMetadata<QuoteType>, 
        is_stable: bool
    ): vector<u8> {
        if (!is_sorted(base_metadata, quote_metadata)) {
            return pool_name(quote_metadata, base_metadata, is_stable)
        };
        
        let mut name_bytes = vector::empty<u8>();
        
        let base_id = object::id(base_metadata);
        let base_bytes = object::id_to_bytes(&base_id);
        vector::append(&mut name_bytes, base_bytes);
        
        let quote_id = object::id(quote_metadata);
        let quote_bytes = object::id_to_bytes(&quote_id);
        vector::append(&mut name_bytes, quote_bytes);
        
        if (is_stable) {
            vector::push_back(&mut name_bytes, 1)
        } else {
            vector::push_back(&mut name_bytes, 0)
        };
        
        name_bytes
    }
    
    public fun is_sorted<BaseType, QuoteType>(
        base_metadata: &CoinMetadata<BaseType>,
        quote_metadata: &CoinMetadata<QuoteType>
    ): bool {
        assert!(object::id(base_metadata) != object::id(quote_metadata), E_SAME_TOKEN);
        
        let base_id = object::id(base_metadata);
        let quote_id = object::id(quote_metadata);
        let base_bytes = object::id_to_bytes(&base_id);
        let quote_bytes = object::id_to_bytes(&quote_id);
        
        let mut i = 0;
        let len = vector::length(&base_bytes);
        while (i < len) {
            let base_byte = *vector::borrow(&base_bytes, i);
            let quote_byte = *vector::borrow(&quote_bytes, i);
            if (base_byte < quote_byte) return true;
            if (base_byte > quote_byte) return false;
            i = i + 1;
        };
        false
    }

    public entry fun accept_fee_manager(
        configs: &mut LiquidityPoolConfigs,
        ctx: &mut TxContext
    ) {
        assert!(
            tx_context::sender(ctx) == configs.pending_fee_manager,
            E_NOT_OWNER
        );
        
        configs.fee_manager = configs.pending_fee_manager;
        configs.pending_fee_manager = @0x0;
    }

    public entry fun accept_pauser(
        configs: &mut LiquidityPoolConfigs,
        ctx: &mut TxContext
    ) {
        assert!(
            tx_context::sender(ctx) == configs.pending_pauser,
            E_NOT_OWNER
        );
        
        configs.pauser = configs.pending_pauser;
        configs.pending_pauser = @0x0;
    }

    public fun all_pool_ids(configs: &LiquidityPoolConfigs): vector<ID> {
        configs.all_pools
    }

    public fun burn<BaseType, QuoteType>(
        pool: &mut LiquidityPool<BaseType, QuoteType>,
<<<<<<< HEAD
        mut lp_token: Coin<LPToken>,
        lp_amount: u64,
        ctx: &mut TxContext
    ): (Coin<BaseType>, Coin<QuoteType>) {
        assert!(lp_amount > 0, E_INSUFFICIENT_BALANCE);

        let burned_lp = coin::split(&mut lp_token, lp_amount, ctx);

        let lp_amount = coin::value(&burned_lp);
        coin::burn( &mut pool.lp_token_cap.treasury_cap, burned_lp);

        coin::destroy_zero(lp_token);

        let (withdraw_amount_1, withdraw_amount_2) = liquidity_amounts(pool, lp_amount);
        assert!(withdraw_amount_1 > 0 && withdraw_amount_2 > 0, E_MAX_LOCK_TIME);

        let withdrawn_asset_1 = coin::take(&mut pool.base_balance, withdraw_amount_1, ctx);
        let withdrawn_asset_2 = coin::take(&mut pool.quote_balance, withdraw_amount_2, ctx);

=======
        //base_metadata: &CoinMetadata<BaseType>,
        //quote_metadata: &CoinMetadata<QuoteType>,
        lp_amount: u64,
        ctx: &mut TxContext
    ): (Coin<BaseType>, Coin<QuoteType>) {
        let (withdraw_amount_1, withdraw_amount_2) = liquidity_amounts(pool, lp_amount);
        assert!(withdraw_amount_1 > 0 && withdraw_amount_2 > 0, E_MAX_LOCK_TIME);
        
        let withdrawn_asset_1 = coin::take(&mut pool.base_balance, withdraw_amount_1, ctx);
        let withdrawn_asset_2 = coin::take(&mut pool.quote_balance, withdraw_amount_2, ctx);
        
        /*let ordered_withdrawn_asset_1;
        let ordered_withdrawn_asset_2;
        if (!is_sorted(base_metadata, quote_metadata)) {
            ordered_withdrawn_asset_1 = withdrawn_asset_2;
            ordered_withdrawn_asset_2 = withdrawn_asset_1;
        } else {
            ordered_withdrawn_asset_1 = withdrawn_asset_1;
            ordered_withdrawn_asset_2 = withdrawn_asset_2;
        };*/
        
>>>>>>> 5da234af
        (withdrawn_asset_1, withdrawn_asset_2)
    }

    public fun liquidity_amounts<BaseType, QuoteType>(
        pool: &LiquidityPool<BaseType, QuoteType>,
        total_liquidity: u64
    ): (u64, u64) {
<<<<<<< HEAD
        let total_supply = pool.lp_token_cap.treasury_cap.total_supply();
        let base_reserve = balance::value(&pool.base_balance);
        let quote_reserve = balance::value(&pool.quote_balance);

        assert!(total_supply != 0, E_ZERO_TOTAL_POWER);

        let amount_1 = (total_liquidity as u128) * (base_reserve as u128) / (total_supply as u128);
        let amount_2 = (total_liquidity as u128) * (quote_reserve as u128) / (total_supply as u128);

=======
        // Get current token balances from pool
        let base_reserve = balance::value(&pool.base_balance);
        let quote_reserve = balance::value(&pool.quote_balance);
        
        // Get total supply
        let total_supply = (base_reserve + quote_reserve);
        assert!(total_supply != 0, E_ZERO_TOTAL_POWER);
        
        // Calculate proportional amounts
        let amount_1 = (((total_liquidity as u128) * 
                        (base_reserve as u128)) / 
                        (total_supply as u128));
                        
        let amount_2 = (((total_liquidity as u128) * 
                        (quote_reserve as u128)) / 
                        (total_supply as u128));
        
        // Return amounts cast back to u64
>>>>>>> 5da234af
        ((amount_1 as u64), (amount_2 as u64))
    }

    public fun claim_fees<BaseType, QuoteType>(
        pool: &mut LiquidityPool<BaseType, QuoteType>,
        ctx: &mut TxContext
    ): (Coin<BaseType>, Coin<QuoteType>) {
        let (claimable_amount_1, claimable_amount_2) = gauge_claimable_fees(pool);

        let withdrawn_asset_1 = if (claimable_amount_1 > 0) {
            let claim_balance = balance::split(&mut pool.base_fees, claimable_amount_1);
            coin::from_balance(claim_balance, ctx)
        } else {
            coin::zero<BaseType>(ctx)
        };

        let withdrawn_asset_2 = if (claimable_amount_2 > 0) {
            let claim_balance = balance::split(&mut pool.quote_fees, claimable_amount_2);
            coin::from_balance(claim_balance, ctx)
        } else {
            coin::zero<QuoteType>(ctx)
        };

        (withdrawn_asset_1, withdrawn_asset_2)
    }

    public fun gauge_claimable_fees<BaseType, QuoteType>(
        pool: &LiquidityPool<BaseType, QuoteType>
    ): (u64, u64) {
        let base_fees = balance::value(&pool.base_fees);
        let quote_fees = balance::value(&pool.quote_fees);
        (base_fees, quote_fees)
    }

    #[allow(lint(self_transfer))]
    public fun create<BaseType, QuoteType>(
        base_metadata: &CoinMetadata<BaseType>,
        quote_metadata: &CoinMetadata<QuoteType>,
        configs: &mut LiquidityPoolConfigs,
        is_stable: bool,
        ctx: &mut TxContext
    ): ID {
        if (!is_sorted(base_metadata, quote_metadata)) {
<<<<<<< HEAD
            return create( base_metadata, quote_metadata, configs,  is_stable, ctx)
        };

        let pool_name = pool_name(base_metadata, quote_metadata, is_stable);

        let pool_id = object::new(ctx);

        let (treasury_cap, metadata) = coin::create_currency(
            LPToken { },  // One-time witness for LP token
            8, // decimals
            b"LP", // symbol
            pool_name, // name
            b"FullSail Liquidity Pool Token", // description
            option::none(), // url
            ctx
        );

        let lp_token_cap = LPTokenCap {
            treasury_cap 
=======
            return create(quote_metadata, base_metadata, configs, is_stable, ctx)
>>>>>>> 5da234af
        };

        let fee_bps = if (is_stable) {
            configs.stable_fee_bps
        } else {
            configs.volatile_fee_bps
        };

<<<<<<< HEAD
        let liquidity_pool = LiquidityPool<BaseType, QuoteType> {
            id: pool_id,
=======
        // Create the pool
        let liquidity_pool = LiquidityPool<BaseType, QuoteType> {
            id: object::new(ctx),
>>>>>>> 5da234af
            base_balance: balance::zero<BaseType>(),
            quote_balance: balance::zero<QuoteType>(),
            base_fees: balance::zero<BaseType>(),
            quote_fees: balance::zero<QuoteType>(),
<<<<<<< HEAD
            lp_token_cap: lp_token_cap,
=======
>>>>>>> 5da234af
            swap_fee_bps: fee_bps,
            is_stable,
        };

<<<<<<< HEAD
=======
        // Create fees accounting
>>>>>>> 5da234af
        let fees_accounting = FeesAccounting {
            id: object::new(ctx),
            total_fees_base: 0,
            total_fees_quote: 0,
            total_fees_at_last_claim_base: table::new<address, u128>(ctx),
            total_fees_at_last_claim_quote: table::new<address, u128>(ctx),
            claimable_base: table::new<address, u128>(ctx),
            claimable_quote: table::new<address, u128>(ctx)
        };

<<<<<<< HEAD
        transfer::share_object(fees_accounting);
        transfer::public_transfer(metadata, tx_context::sender(ctx));

        let liquidity_pool_id = object::id(&liquidity_pool);
        vector::push_back(&mut configs.all_pools, liquidity_pool_id);

        transfer::share_object(liquidity_pool);
=======
        let liquidity_pool_id = object::id(&liquidity_pool);
        
        // Add pool ID to configs BEFORE sharing
        vector::push_back(&mut configs.all_pools, liquidity_pool_id);

        // Share objects explicitly
        transfer::share_object(fees_accounting);
        transfer::share_object(liquidity_pool); // Make sure pool is shared
>>>>>>> 5da234af

        liquidity_pool_id
    }

    public fun get_trade_diff<BaseType, QuoteType>(
        pool: &LiquidityPool<BaseType, QuoteType>,
        base_metadata: &CoinMetadata<BaseType>,
        quote_metadata: &CoinMetadata<QuoteType>,
        input_metadata: &CoinMetadata<BaseType>,
        amount_in: u64
    ): (u64, u64) {
        let (base_reserve, quote_reserve, base_decimals, quote_decimals) = (
            balance::value(&pool.base_balance),
            balance::value(&pool.quote_balance),
            coin::get_decimals(base_metadata),
            coin::get_decimals(quote_metadata)
        );

        let selected_scale = if (input_metadata == base_metadata) {
            base_decimals 
        } else {
            quote_decimals
        };

        let calculated_amount_out = if (input_metadata == base_metadata) {
            assert!(quote_reserve != 0, E_ZERO_TOTAL_POWER);
            (((base_reserve as u128) * 
            (std::u64::pow(10, quote_decimals) as u128) / 
            (quote_reserve as u128)) as u64)
        } else {
            assert!(base_reserve != 0, E_ZERO_TOTAL_POWER);
            (((quote_reserve as u128) * 
            (std::u64::pow(10, base_decimals) as u128) / 
            (base_reserve as u128)) as u64)
        };

        let (amount_out_for_calculated, _fee) = get_amount_out(
            pool,
            base_metadata,
            quote_metadata,
            calculated_amount_out
        );
        assert!(calculated_amount_out != 0, E_ZERO_TOTAL_POWER);

        let (amount_out_for_input, _fee) = get_amount_out(
            pool,
            base_metadata,
            quote_metadata,
            amount_in
        );
        assert!(amount_in != 0, E_ZERO_TOTAL_POWER);

        (
            (((amount_out_for_calculated as u128) * 
            (std::u64::pow(10, selected_scale) as u128) / 
            (calculated_amount_out as u128)) as u64),
            (((amount_out_for_input as u128) * 
            (std::u64::pow(10, selected_scale) as u128) / 
            (amount_in as u128)) as u64)
        )
    }

    public fun is_stable<BaseType, QuoteType>(pool: &LiquidityPool<BaseType, QuoteType>): bool {
        pool.is_stable
    }

    public fun liquidity_out<BaseType, QuoteType>(
        pool: &LiquidityPool<BaseType, QuoteType>,
        base_metadata: &CoinMetadata<BaseType>,
        quote_metadata: &CoinMetadata<QuoteType>,
        amount_base: u64,
        amount_quote: u64,
        is_stable: bool,
    ): u64 {
        if (!is_sorted(base_metadata, quote_metadata)) {
            return liquidity_out(
                pool,
                base_metadata,
                quote_metadata,
                amount_quote,
                amount_base,
                is_stable
            )
        };

        let base_reserve = balance::value(&pool.base_balance);
        let quote_reserve = balance::value(&pool.quote_balance);
<<<<<<< HEAD
        let total_supply = coin::total_supply(&pool.lp_token_cap.treasury_cap);
=======
        let total_supply = base_reserve + quote_reserve;
>>>>>>> 5da234af

        if (total_supply == 0) {
            ((std::u64::sqrt((amount_base) * (amount_quote)) as u64)) - 1000
        } else {
            assert!(base_reserve != 0, E_ZERO_TOTAL_POWER);
            assert!(quote_reserve != 0, E_ZERO_TOTAL_POWER);

            std::u64::min(
<<<<<<< HEAD
                (((amount_base as u128) * (total_supply as u128) / (base_reserve as u128)) as u64),
                (((amount_quote as u128) * (total_supply as u128) / (quote_reserve as u128)) as u64)
            )
        }
    }

    public fun lp_token_supply<BaseType, QuoteType>(
        pool: &LiquidityPool<BaseType, QuoteType>
    ): u64 {
        coin::total_supply(&pool.lp_token_cap.treasury_cap)
=======
                ((amount_base as u128) * (total_supply as u128) / (base_reserve as u128)) as u64,
                ((amount_quote as u128) * (total_supply as u128) / (quote_reserve as u128)) as u64
            )
        }
    }

    public fun total_supply<BaseType, QuoteType>(
        pool: &LiquidityPool<BaseType, QuoteType>
    ): u128 {
        let base_reserve = (balance::value(&pool.base_balance) as u128);
        let quote_reserve = (balance::value(&pool.quote_balance) as u128);
        base_reserve + quote_reserve
>>>>>>> 5da234af
    }

    public fun min_liquidity(): u64 {
        1000
    }

    public fun mint_lp<BaseType, QuoteType>(
        pool: &mut LiquidityPool<BaseType, QuoteType>,
        fees_accounting: &mut FeesAccounting,
        base_metadata: &CoinMetadata<BaseType>,
        quote_metadata: &CoinMetadata<QuoteType>,
        input_base_coin: Coin<BaseType>,
        input_quote_coin: Coin<QuoteType>,
        is_stable: bool,
        ctx: &mut TxContext
<<<<<<< HEAD
    ): Coin<LPToken> {
=======
    ): u64 {
>>>>>>> 5da234af
        if (!is_sorted(base_metadata, quote_metadata)) {
            return mint_lp(
                pool,
                fees_accounting,
                base_metadata,
                quote_metadata,
                input_base_coin,
                input_quote_coin,
                is_stable,
                ctx
            )
        };

        let amount_base = coin::value(&input_base_coin);
        let amount_quote = coin::value(&input_quote_coin);
        assert!(amount_base > 0 && amount_quote > 0, E_INSUFFICIENT_BALANCE);

<<<<<<< HEAD
        let total_supply = coin::total_supply(&pool.lp_token_cap.treasury_cap);
        let base_reserve = balance::value(&pool.base_balance);
        let quote_reserve = balance::value(&pool.quote_balance);

        let liquidity_out = if (total_supply == 0) {
            let min_liquidity_coin = coin::mint(&mut pool.lp_token_cap.treasury_cap, 1000, ctx);
            transfer::public_transfer(min_liquidity_coin, @0x0);
            
            ((std::u64::sqrt((amount_base) * (amount_quote)) as u64) - 1000)
        } else {
            assert!(base_reserve != 0, E_ZERO_TOTAL_POWER);
            assert!(quote_reserve != 0, E_ZERO_TOTAL_POWER);

            std::u64::min(
                ((amount_base * total_supply / base_reserve) as u64),
                ((amount_quote * total_supply / quote_reserve) as u64)
=======
        let base_reserve = balance::value(&pool.base_balance);
        let quote_reserve = balance::value(&pool.quote_balance);
        let total_supply = base_reserve + quote_reserve;

        let liquidity_out = if (total_supply == 0) {
            ((std::u64::sqrt((amount_base) * (amount_quote)) as u64)) - 1000
        } else {
            assert!(base_reserve != 0, E_ZERO_TOTAL_POWER);
            assert!(quote_reserve != 0, E_ZERO_TOTAL_POWER);
            std::u64::min(
                ((amount_base as u128) * (total_supply as u128) / (base_reserve as u128)) as u64,
                ((amount_quote as u128) * (total_supply as u128) / (quote_reserve as u128)) as u64
>>>>>>> 5da234af
            )
        };

        assert!(liquidity_out > 0, E_MIN_LOCK_TIME);

<<<<<<< HEAD
=======
        // Add tokens to pool
>>>>>>> 5da234af
        let base_balance = coin::into_balance(input_base_coin);
        let quote_balance = coin::into_balance(input_quote_coin);
        balance::join(&mut pool.base_balance, base_balance);
        balance::join(&mut pool.quote_balance, quote_balance);

<<<<<<< HEAD
        let minted_lp = coin::mint(&mut pool.lp_token_cap.treasury_cap, liquidity_out, ctx);

        fees_accounting.total_fees_base = fees_accounting.total_fees_base; 
        fees_accounting.total_fees_quote = fees_accounting.total_fees_quote; 

        minted_lp
=======
        // Update fees accounting
        fees_accounting.total_fees_base = fees_accounting.total_fees_base;
        fees_accounting.total_fees_quote = fees_accounting.total_fees_quote;

        liquidity_out
>>>>>>> 5da234af
    }

    public fun pool_reserve<BaseType, QuoteType>(
        pool: &LiquidityPool<BaseType, QuoteType>,
        base_metadata: &CoinMetadata<BaseType>,
        quote_metadata: &CoinMetadata<QuoteType>
    ): (u64, u64, u8, u8) {
        (
            balance::value(&pool.base_balance),
            balance::value(&pool.quote_balance),
            coin::get_decimals(base_metadata),
            coin::get_decimals(quote_metadata)
        )
    }

    public fun pool_reserves<BaseType, QuoteType>(
        pool: &LiquidityPool<BaseType, QuoteType>
    ): (u64, u64) {
        (
            balance::value(&pool.base_balance),
            balance::value(&pool.quote_balance)
        )
    }

    public entry fun set_fee_manager(
        configs: &mut LiquidityPoolConfigs,
        new_fee_manager: address,
        ctx: &mut TxContext
    ) {
        assert!(
            tx_context::sender(ctx) == configs.fee_manager,
            E_NOT_OWNER
        );
        configs.pending_fee_manager = new_fee_manager;
    }

    public entry fun set_pause(
        configs: &mut LiquidityPoolConfigs,
        pause_status: bool,
        ctx: &mut TxContext
    ) {
        assert!(
            tx_context::sender(ctx) == configs.pauser,
            E_NOT_OWNER
        );
        configs.is_paused = pause_status;
    }

    public entry fun set_pauser(
        configs: &mut LiquidityPoolConfigs,
        new_pauser: address,
        ctx: &mut TxContext
    ) {
        assert!(
            tx_context::sender(ctx) == configs.pauser,
            E_NOT_OWNER
        );
        configs.pending_pauser = new_pauser;
    }

    public entry fun set_pool_swap_fee<BaseType, QuoteType>(
        pool: &mut LiquidityPool<BaseType, QuoteType>,
        configs: &LiquidityPoolConfigs,
        new_swap_fee: u64,
        ctx: &mut TxContext
    ) {
        assert!(new_swap_fee <= 30, E_ZERO_AMOUNT);
        
        assert!(tx_context::sender(ctx) == configs.fee_manager, E_NOT_OWNER);
        
        pool.swap_fee_bps = new_swap_fee;
    }

    public entry fun set_stable_fee(
        configs: &mut LiquidityPoolConfigs,
        new_stable_fee: u64,
        ctx: &mut TxContext
    ) {
        assert!(new_stable_fee <= 30, E_ZERO_AMOUNT);
        
        assert!(tx_context::sender(ctx) == configs.fee_manager, E_NOT_OWNER);
        
        configs.stable_fee_bps = new_stable_fee;
    }

    public entry fun set_volatile_fee(
        configs: &mut LiquidityPoolConfigs,
        new_volatile_fee: u64,
        ctx: &mut TxContext
    ) {
        assert!(new_volatile_fee <= 30, E_ZERO_AMOUNT);
        
        assert!(tx_context::sender(ctx) == configs.fee_manager, E_NOT_OWNER);
        
        configs.volatile_fee_bps = new_volatile_fee;
    }

    public fun supported_inner_assets<BaseType, QuoteType>(
        base_metadata: &CoinMetadata<BaseType>,
        quote_metadata: &CoinMetadata<QuoteType>
    ): vector<ID> {
        let mut inner_assets = vector::empty<ID>();
        
        vector::push_back(&mut inner_assets, object::id(base_metadata));
        vector::push_back(&mut inner_assets, object::id(quote_metadata));
        
        inner_assets
    }

    public fun supported_native_fungible_assets<BaseType, QuoteType>(
        base_metadata: &CoinMetadata<BaseType>,
        quote_metadata: &CoinMetadata<QuoteType>,
        wrapper_store: &WrapperStore,
    ): vector<ID> {
        let mut inner_assets = supported_inner_assets(base_metadata, quote_metadata);
        let mut native_assets = vector::empty<ID>();
        
        vector::reverse(&mut inner_assets);
        let mut inner_assets_length = vector::length(&inner_assets);
        
        while (inner_assets_length > 0) {
            let asset_id = vector::pop_back(&mut inner_assets);
            if (!coin_wrapper::is_wrapper(wrapper_store, asset_id)) {
                vector::push_back(&mut native_assets, asset_id);
            };
            inner_assets_length = inner_assets_length - 1;
        };
        
        vector::destroy_empty(inner_assets);
        native_assets
    }

    public fun supported_token_strings<BaseType, QuoteType>(
        base_metadata: &CoinMetadata<BaseType>,
        quote_metadata: &CoinMetadata<QuoteType>,
        wrapper_store: &WrapperStore,
    ): vector<String> {
        let mut inner_assets = supported_inner_assets(base_metadata, quote_metadata);
        let mut token_strings = vector::empty<String>();
        
        vector::reverse(&mut inner_assets);
        let mut inner_assets_length = vector::length(&inner_assets);
        
        while (inner_assets_length > 0) {
            let asset_id = vector::pop_back(&mut inner_assets);
            vector::push_back(
                &mut token_strings, 
                coin_wrapper::get_original(wrapper_store, asset_id)
            );
            inner_assets_length = inner_assets_length - 1;
        };
        
        vector::destroy_empty(inner_assets);
        token_strings
    }

    public fun swap_fee_bps<BaseType, QuoteType>(
        pool: &LiquidityPool<BaseType, QuoteType>
    ): u64 {
        pool.swap_fee_bps
    }

<<<<<<< HEAD
    public entry fun transfer(
        lp_token: &mut Coin<LPToken>,
        recipient: address,
        amount: u64,
        ctx: &mut TxContext
    ) {
        assert!(amount > 0, E_INSUFFICIENT_BALANCE);
        
        let transfer_coin = coin::split(lp_token, amount, ctx);
        
        transfer::public_transfer(transfer_coin, recipient);
    }

=======
>>>>>>> 5da234af
    public entry fun update_claimable_fees<BaseType, QuoteType>(
        _account: address,
        _pool: &mut LiquidityPool<BaseType, QuoteType>,
        _ctx: &mut TxContext
    ) {
        abort 0
<<<<<<< HEAD
=======
    }

    // --- test helpers ---
    #[test_only]
    public fun init_for_testing(ctx: &mut TxContext) {
        init(LIQUIDITY_POOL {}, ctx)
    } 

    #[test_only]
    public(package) fun configs_id(configs: &LiquidityPoolConfigs): &UID {
        &configs.id
>>>>>>> 5da234af
    }
}<|MERGE_RESOLUTION|>--- conflicted
+++ resolved
@@ -2,11 +2,7 @@
     use std::ascii::String;
     use sui::table::{Self, Table};
     use sui::balance::{Self, Balance};
-<<<<<<< HEAD
-    use sui::coin::{Self, Coin, TreasuryCap, CoinMetadata};
-=======
     use sui::coin::{Self, Coin, CoinMetadata};
->>>>>>> 5da234af
     use sui::package;
     use sui::dynamic_field;
     use full_sail::coin_wrapper::{Self, WrapperStore};
@@ -37,15 +33,6 @@
         total_fees_at_last_claim_quote: Table<address, u128>,
         claimable_base: Table<address, u128>,
         claimable_quote: Table<address, u128>
-<<<<<<< HEAD
-    }
-
-    public struct LPToken has drop {}
-
-    public struct LPTokenCap has store {
-        treasury_cap: TreasuryCap<LPToken>
-=======
->>>>>>> 5da234af
     }
 
     public struct LiquidityPool<phantom BaseType, phantom QuoteType> has key, store {
@@ -54,10 +41,6 @@
         quote_balance: Balance<QuoteType>,
         base_fees: Balance<BaseType>,
         quote_fees: Balance<QuoteType>,
-<<<<<<< HEAD
-        lp_token_cap: LPTokenCap,
-=======
->>>>>>> 5da234af
         swap_fee_bps: u64,
         is_stable: bool
     }
@@ -91,16 +74,14 @@
             pending_pauser: @0x0,
             stable_fee_bps: 4,
             volatile_fee_bps: 10
-<<<<<<< HEAD
         };
 
         let admin_cap = AdminCap {
             id: object::new(ctx)
         };
 
+        transfer::share_object(configs);
         transfer::transfer(admin_cap, DEFAULT_ADMIN);
-        
-        transfer::share_object(configs);
 
         let publisher = package::claim(otw, ctx);
         transfer::public_transfer(publisher, tx_context::sender(ctx));
@@ -302,217 +283,6 @@
         )
     }
 
-=======
-        };
-
-        let admin_cap = AdminCap {
-            id: object::new(ctx)
-        };
-
-        transfer::share_object(configs);
-        transfer::transfer(admin_cap, DEFAULT_ADMIN);
-
-        let publisher = package::claim(otw, ctx);
-        transfer::public_transfer(publisher, tx_context::sender(ctx));
-    }
-
-    public fun swap<BaseType, QuoteType>(
-        pool: &mut LiquidityPool<BaseType, QuoteType>,
-        configs: &LiquidityPoolConfigs,
-        fees_accounting: &mut FeesAccounting,
-        base_metadata: &CoinMetadata<BaseType>,
-        quote_metadata: &CoinMetadata<QuoteType>,
-        mut input_coin: Coin<BaseType>,
-        ctx: &mut TxContext
-    ): Coin<QuoteType> {
-        assert!(!configs.is_paused, E_LOCK_NOT_EXPIRED);
-        
-        let input_amount = coin::value(&input_coin);
-        
-        let (output_amount, fee_amount) = get_amount_out(
-            pool,
-            base_metadata,
-        quote_metadata,
-            input_amount
-        );
-        
-        let fee_coin = coin::split(&mut input_coin, fee_amount, ctx);
-        
-        let (standardized_reserve_base, standardized_reserve_quote) = if (pool.is_stable) {
-            standardize_reserve(
-                (balance::value(&pool.base_balance) as u256),
-                (balance::value(&pool.quote_balance) as u256),
-                coin::get_decimals(base_metadata),
-                coin::get_decimals(quote_metadata)
-            )
-        } else {
-            (
-                (balance::value(&pool.base_balance) as u256),
-                (balance::value(&pool.quote_balance) as u256)
-            )
-        };
-
-        let base_coin_balance = coin::into_balance(input_coin);
-        let base_fee_balance = coin::into_balance(fee_coin);
-        
-        balance::join(&mut pool.base_balance, base_coin_balance);
-        balance::join(&mut pool.base_fees, base_fee_balance);
-        
-        fees_accounting.total_fees_base = fees_accounting.total_fees_base + (fee_amount as u128);
-        
-        let out_balance = balance::split(&mut pool.quote_balance, output_amount);
-        let output_coin = coin::from_balance(out_balance, ctx);
-
-        let (updated_reserve_base, updated_reserve_quote) = if (pool.is_stable) {
-            standardize_reserve(
-                (balance::value(&pool.base_balance) as u256),
-                (balance::value(&pool.quote_balance) as u256),
-                coin::get_decimals(base_metadata),
-                coin::get_decimals(quote_metadata)
-            )
-        } else {
-            (
-                (balance::value(&pool.base_balance) as u256),
-                (balance::value(&pool.quote_balance) as u256)
-            )
-        };
-
-        assert!(
-            calculate_k(standardized_reserve_base, standardized_reserve_quote, pool.is_stable) <= 
-            calculate_k(updated_reserve_base, updated_reserve_quote, pool.is_stable),
-            E_INVALID_UPDATE
-        );
-
-        output_coin
-    }
-
-    public fun get_amount_out<BaseType, QuoteType>(
-        pool: &LiquidityPool<BaseType, QuoteType>,
-        base_metadata: &CoinMetadata<BaseType>,
-        quote_metadata: &CoinMetadata<QuoteType>,
-        input_amount: u64
-    ): (u64, u64) {
-        let (base_reserve, quote_reserve, base_decimals, quote_decimals) = (
-            balance::value(&pool.base_balance),
-            balance::value(&pool.quote_balance),
-            coin::get_decimals(base_metadata),
-            coin::get_decimals(quote_metadata)
-        );
-
-        let constant_factor = 10000;
-        assert!(constant_factor != 0, E_ZERO_TOTAL_POWER);
-
-        let adjusted_amount_in = (
-            ((input_amount as u128) * ((10000 - pool.swap_fee_bps) as u128) / (constant_factor as u128)) 
-            as u64
-        );
-        let amount_in_u256 = (adjusted_amount_in as u256);
-
-        let output_amount = if (pool.is_stable) {
-            let (standard_reserve_base, standard_reserve_quote) = 
-                standardize_reserve(
-                    (base_reserve as u256), 
-                    (quote_reserve as u256), 
-                    base_decimals, 
-                    quote_decimals
-                );
-
-            let pow10_scale_quote = std::u64::pow(10, (quote_decimals));
-            assert!(pow10_scale_quote != 0, E_ZERO_TOTAL_POWER);
-
-            let constant_factor_large = (100000000 as u128);
-            assert!(constant_factor_large != 0, E_ZERO_TOTAL_POWER);
-
-            let y = get_y(
-                (((((amount_in_u256 as u128) as u256) * 
-                ((constant_factor_large as u128) as u256) / 
-                (pow10_scale_quote as u256)) as u128) as u256) + 
-                standard_reserve_base,
-                calculate_k(
-                    standard_reserve_base, 
-                    standard_reserve_quote, 
-                    true
-                ),
-                standard_reserve_quote
-            );
-
-            ((((
-                (standard_reserve_quote - y) as u128
-            ) as u256) * 
-            (std::u64::pow(10, (quote_decimals)) as u256) / 
-            (constant_factor_large as u256)) as u128) as u256
-        } else {
-            amount_in_u256 * 
-            (quote_reserve as u256) / 
-            ((base_reserve as u256) + amount_in_u256)
-        };
-
-        ((output_amount as u64), input_amount - adjusted_amount_in)
-    }
-
-    public fun calculate_constant_k<BaseType, QuoteType>(
-        liquidity_pool: &LiquidityPool<BaseType, QuoteType>
-    ): u256 {
-        let reserve_amount_1 = (balance::value(&liquidity_pool.base_balance) as u256);
-        let reserve_amount_2 = (balance::value(&liquidity_pool.quote_balance) as u256);
-        
-        if (liquidity_pool.is_stable) {
-            reserve_amount_1 * reserve_amount_1 * reserve_amount_1 * reserve_amount_2 + 
-            reserve_amount_2 * reserve_amount_2 * reserve_amount_2 * reserve_amount_1
-        } else {
-            reserve_amount_1 * reserve_amount_2
-        }
-    }
-
-    fun calculate_k(
-        amount_1: u256, 
-        amount_2: u256, 
-        is_stable: bool
-    ): u256 {
-        if (is_stable) {
-            // stable pools: x³y + y³x
-            amount_1 * amount_1 * amount_1 * amount_2 + 
-            amount_2 * amount_2 * amount_2 * amount_1
-        } else {
-            // volatile pools: simple xy (constant product)
-            amount_1 * amount_2
-        }
-    }
-
-    fun standardize_reserve(
-        amount_1: u256,
-        amount_2: u256,
-        decimals_1: u8,
-        decimals_2: u8
-    ): (u256, u256) {
-        // calculate decimal adjustments (10^decimals)
-        let factor_1 = std::u64::pow(10, (decimals_1));
-        let factor_2 = std::u64::pow(10, (decimals_2));
-        
-        // check for zero factors
-        assert!(factor_1 != 0, E_ZERO_TOTAL_POWER);
-        assert!(factor_2 != 0, E_ZERO_TOTAL_POWER);
-
-        let constant_factor = (100000000 as u128); // 10^8
-        
-        // standardize both amounts:
-        // (amount * 10^8) / (10^decimals)
-        (
-            // standardize amount_1
-            (((
-                (amount_1 as u128) as u256 * 
-                (constant_factor as u256)
-            ) / (factor_1 as u256)) as u128) as u256,
-            
-            // standardize amount_2
-            (((
-                (amount_2 as u128) as u256 * 
-                (constant_factor as u256)
-            ) / (factor_2 as u256)) as u128) as u256
-        )
-    }
-
->>>>>>> 5da234af
     fun get_y(
         target_value: u256,
         multiplier: u256,
@@ -547,7 +317,6 @@
     }
 
     public fun liquidity_pool<BaseType, QuoteType>(
-<<<<<<< HEAD
         pool_id: &mut UID, 
         base_metadata: &CoinMetadata<BaseType>, 
         quote_metadata: &CoinMetadata<QuoteType>,
@@ -555,15 +324,6 @@
     ): &mut LiquidityPool<BaseType, QuoteType> {
         let pool_name = pool_name(base_metadata, quote_metadata, is_stable);
         dynamic_field::borrow_mut(pool_id, pool_name)
-=======
-        pool_id: &UID, 
-        base_metadata: &CoinMetadata<BaseType>, 
-        quote_metadata: &CoinMetadata<QuoteType>,
-        is_stable: bool
-    ): &LiquidityPool<BaseType, QuoteType> {
-        let pool_name = pool_name(base_metadata, quote_metadata, is_stable);
-        dynamic_field::borrow(pool_id, pool_name)
->>>>>>> 5da234af
     }
     
     public fun pool_name<BaseType, QuoteType>(
@@ -649,27 +409,6 @@
 
     public fun burn<BaseType, QuoteType>(
         pool: &mut LiquidityPool<BaseType, QuoteType>,
-<<<<<<< HEAD
-        mut lp_token: Coin<LPToken>,
-        lp_amount: u64,
-        ctx: &mut TxContext
-    ): (Coin<BaseType>, Coin<QuoteType>) {
-        assert!(lp_amount > 0, E_INSUFFICIENT_BALANCE);
-
-        let burned_lp = coin::split(&mut lp_token, lp_amount, ctx);
-
-        let lp_amount = coin::value(&burned_lp);
-        coin::burn( &mut pool.lp_token_cap.treasury_cap, burned_lp);
-
-        coin::destroy_zero(lp_token);
-
-        let (withdraw_amount_1, withdraw_amount_2) = liquidity_amounts(pool, lp_amount);
-        assert!(withdraw_amount_1 > 0 && withdraw_amount_2 > 0, E_MAX_LOCK_TIME);
-
-        let withdrawn_asset_1 = coin::take(&mut pool.base_balance, withdraw_amount_1, ctx);
-        let withdrawn_asset_2 = coin::take(&mut pool.quote_balance, withdraw_amount_2, ctx);
-
-=======
         //base_metadata: &CoinMetadata<BaseType>,
         //quote_metadata: &CoinMetadata<QuoteType>,
         lp_amount: u64,
@@ -691,7 +430,6 @@
             ordered_withdrawn_asset_2 = withdrawn_asset_2;
         };*/
         
->>>>>>> 5da234af
         (withdrawn_asset_1, withdrawn_asset_2)
     }
 
@@ -699,17 +437,6 @@
         pool: &LiquidityPool<BaseType, QuoteType>,
         total_liquidity: u64
     ): (u64, u64) {
-<<<<<<< HEAD
-        let total_supply = pool.lp_token_cap.treasury_cap.total_supply();
-        let base_reserve = balance::value(&pool.base_balance);
-        let quote_reserve = balance::value(&pool.quote_balance);
-
-        assert!(total_supply != 0, E_ZERO_TOTAL_POWER);
-
-        let amount_1 = (total_liquidity as u128) * (base_reserve as u128) / (total_supply as u128);
-        let amount_2 = (total_liquidity as u128) * (quote_reserve as u128) / (total_supply as u128);
-
-=======
         // Get current token balances from pool
         let base_reserve = balance::value(&pool.base_balance);
         let quote_reserve = balance::value(&pool.quote_balance);
@@ -728,7 +455,6 @@
                         (total_supply as u128));
         
         // Return amounts cast back to u64
->>>>>>> 5da234af
         ((amount_1 as u64), (amount_2 as u64))
     }
 
@@ -772,29 +498,7 @@
         ctx: &mut TxContext
     ): ID {
         if (!is_sorted(base_metadata, quote_metadata)) {
-<<<<<<< HEAD
-            return create( base_metadata, quote_metadata, configs,  is_stable, ctx)
-        };
-
-        let pool_name = pool_name(base_metadata, quote_metadata, is_stable);
-
-        let pool_id = object::new(ctx);
-
-        let (treasury_cap, metadata) = coin::create_currency(
-            LPToken { },  // One-time witness for LP token
-            8, // decimals
-            b"LP", // symbol
-            pool_name, // name
-            b"FullSail Liquidity Pool Token", // description
-            option::none(), // url
-            ctx
-        );
-
-        let lp_token_cap = LPTokenCap {
-            treasury_cap 
-=======
             return create(quote_metadata, base_metadata, configs, is_stable, ctx)
->>>>>>> 5da234af
         };
 
         let fee_bps = if (is_stable) {
@@ -803,30 +507,18 @@
             configs.volatile_fee_bps
         };
 
-<<<<<<< HEAD
-        let liquidity_pool = LiquidityPool<BaseType, QuoteType> {
-            id: pool_id,
-=======
         // Create the pool
         let liquidity_pool = LiquidityPool<BaseType, QuoteType> {
             id: object::new(ctx),
->>>>>>> 5da234af
             base_balance: balance::zero<BaseType>(),
             quote_balance: balance::zero<QuoteType>(),
             base_fees: balance::zero<BaseType>(),
             quote_fees: balance::zero<QuoteType>(),
-<<<<<<< HEAD
-            lp_token_cap: lp_token_cap,
-=======
->>>>>>> 5da234af
             swap_fee_bps: fee_bps,
             is_stable,
         };
 
-<<<<<<< HEAD
-=======
         // Create fees accounting
->>>>>>> 5da234af
         let fees_accounting = FeesAccounting {
             id: object::new(ctx),
             total_fees_base: 0,
@@ -837,15 +529,6 @@
             claimable_quote: table::new<address, u128>(ctx)
         };
 
-<<<<<<< HEAD
-        transfer::share_object(fees_accounting);
-        transfer::public_transfer(metadata, tx_context::sender(ctx));
-
-        let liquidity_pool_id = object::id(&liquidity_pool);
-        vector::push_back(&mut configs.all_pools, liquidity_pool_id);
-
-        transfer::share_object(liquidity_pool);
-=======
         let liquidity_pool_id = object::id(&liquidity_pool);
         
         // Add pool ID to configs BEFORE sharing
@@ -854,7 +537,6 @@
         // Share objects explicitly
         transfer::share_object(fees_accounting);
         transfer::share_object(liquidity_pool); // Make sure pool is shared
->>>>>>> 5da234af
 
         liquidity_pool_id
     }
@@ -942,11 +624,7 @@
 
         let base_reserve = balance::value(&pool.base_balance);
         let quote_reserve = balance::value(&pool.quote_balance);
-<<<<<<< HEAD
-        let total_supply = coin::total_supply(&pool.lp_token_cap.treasury_cap);
-=======
         let total_supply = base_reserve + quote_reserve;
->>>>>>> 5da234af
 
         if (total_supply == 0) {
             ((std::u64::sqrt((amount_base) * (amount_quote)) as u64)) - 1000
@@ -955,18 +633,6 @@
             assert!(quote_reserve != 0, E_ZERO_TOTAL_POWER);
 
             std::u64::min(
-<<<<<<< HEAD
-                (((amount_base as u128) * (total_supply as u128) / (base_reserve as u128)) as u64),
-                (((amount_quote as u128) * (total_supply as u128) / (quote_reserve as u128)) as u64)
-            )
-        }
-    }
-
-    public fun lp_token_supply<BaseType, QuoteType>(
-        pool: &LiquidityPool<BaseType, QuoteType>
-    ): u64 {
-        coin::total_supply(&pool.lp_token_cap.treasury_cap)
-=======
                 ((amount_base as u128) * (total_supply as u128) / (base_reserve as u128)) as u64,
                 ((amount_quote as u128) * (total_supply as u128) / (quote_reserve as u128)) as u64
             )
@@ -979,7 +645,6 @@
         let base_reserve = (balance::value(&pool.base_balance) as u128);
         let quote_reserve = (balance::value(&pool.quote_balance) as u128);
         base_reserve + quote_reserve
->>>>>>> 5da234af
     }
 
     public fun min_liquidity(): u64 {
@@ -995,11 +660,7 @@
         input_quote_coin: Coin<QuoteType>,
         is_stable: bool,
         ctx: &mut TxContext
-<<<<<<< HEAD
-    ): Coin<LPToken> {
-=======
     ): u64 {
->>>>>>> 5da234af
         if (!is_sorted(base_metadata, quote_metadata)) {
             return mint_lp(
                 pool,
@@ -1017,24 +678,6 @@
         let amount_quote = coin::value(&input_quote_coin);
         assert!(amount_base > 0 && amount_quote > 0, E_INSUFFICIENT_BALANCE);
 
-<<<<<<< HEAD
-        let total_supply = coin::total_supply(&pool.lp_token_cap.treasury_cap);
-        let base_reserve = balance::value(&pool.base_balance);
-        let quote_reserve = balance::value(&pool.quote_balance);
-
-        let liquidity_out = if (total_supply == 0) {
-            let min_liquidity_coin = coin::mint(&mut pool.lp_token_cap.treasury_cap, 1000, ctx);
-            transfer::public_transfer(min_liquidity_coin, @0x0);
-            
-            ((std::u64::sqrt((amount_base) * (amount_quote)) as u64) - 1000)
-        } else {
-            assert!(base_reserve != 0, E_ZERO_TOTAL_POWER);
-            assert!(quote_reserve != 0, E_ZERO_TOTAL_POWER);
-
-            std::u64::min(
-                ((amount_base * total_supply / base_reserve) as u64),
-                ((amount_quote * total_supply / quote_reserve) as u64)
-=======
         let base_reserve = balance::value(&pool.base_balance);
         let quote_reserve = balance::value(&pool.quote_balance);
         let total_supply = base_reserve + quote_reserve;
@@ -1047,35 +690,22 @@
             std::u64::min(
                 ((amount_base as u128) * (total_supply as u128) / (base_reserve as u128)) as u64,
                 ((amount_quote as u128) * (total_supply as u128) / (quote_reserve as u128)) as u64
->>>>>>> 5da234af
             )
         };
 
         assert!(liquidity_out > 0, E_MIN_LOCK_TIME);
 
-<<<<<<< HEAD
-=======
         // Add tokens to pool
->>>>>>> 5da234af
         let base_balance = coin::into_balance(input_base_coin);
         let quote_balance = coin::into_balance(input_quote_coin);
         balance::join(&mut pool.base_balance, base_balance);
         balance::join(&mut pool.quote_balance, quote_balance);
 
-<<<<<<< HEAD
-        let minted_lp = coin::mint(&mut pool.lp_token_cap.treasury_cap, liquidity_out, ctx);
-
-        fees_accounting.total_fees_base = fees_accounting.total_fees_base; 
-        fees_accounting.total_fees_quote = fees_accounting.total_fees_quote; 
-
-        minted_lp
-=======
         // Update fees accounting
         fees_accounting.total_fees_base = fees_accounting.total_fees_base;
         fees_accounting.total_fees_quote = fees_accounting.total_fees_quote;
 
         liquidity_out
->>>>>>> 5da234af
     }
 
     public fun pool_reserve<BaseType, QuoteType>(
@@ -1238,30 +868,12 @@
         pool.swap_fee_bps
     }
 
-<<<<<<< HEAD
-    public entry fun transfer(
-        lp_token: &mut Coin<LPToken>,
-        recipient: address,
-        amount: u64,
-        ctx: &mut TxContext
-    ) {
-        assert!(amount > 0, E_INSUFFICIENT_BALANCE);
-        
-        let transfer_coin = coin::split(lp_token, amount, ctx);
-        
-        transfer::public_transfer(transfer_coin, recipient);
-    }
-
-=======
->>>>>>> 5da234af
     public entry fun update_claimable_fees<BaseType, QuoteType>(
         _account: address,
         _pool: &mut LiquidityPool<BaseType, QuoteType>,
         _ctx: &mut TxContext
     ) {
         abort 0
-<<<<<<< HEAD
-=======
     }
 
     // --- test helpers ---
@@ -1273,6 +885,5 @@
     #[test_only]
     public(package) fun configs_id(configs: &LiquidityPoolConfigs): &UID {
         &configs.id
->>>>>>> 5da234af
     }
 }