module full_sail::liquidity_pool {
    use std::ascii::String;
    use sui::table::{Self, Table};
    use sui::balance::{Self, Balance};
    use sui::coin::{Self, Coin, CoinMetadata};
    use sui::package;
<<<<<<< HEAD
    use std::debug;

=======
>>>>>>> b7746812
    //use sui::dynamic_field;
    use sui::dynamic_object_field;
    use full_sail::coin_wrapper::{Self, WrapperStore};
    use sui::event;

    // --- addresses ---
    const DEFAULT_ADMIN: address = @0x123;

    // --- errors ---
    const E_INSUFFICIENT_BALANCE: u64 = 1;
    const E_MIN_LOCK_TIME: u64 = 2;
    const E_MAX_LOCK_TIME: u64 = 3;
    const E_NOT_OWNER: u64 = 4;
    const E_LOCK_NOT_EXPIRED: u64 = 5;
    const E_INVALID_UPDATE: u64 = 6;
    const E_ZERO_AMOUNT: u64 = 7;
    const E_ZERO_TOTAL_POWER: u64 = 8;
    const E_SAME_TOKEN: u64 = 9;

    // --- structs ---
    // otw
    public struct LIQUIDITY_POOL has drop {}

    public struct FeesAccounting has key {
        id: UID,
        total_fees_base: u128,
        total_fees_quote: u128,
        total_fees_at_last_claim_base: Table<address, u128>,
        total_fees_at_last_claim_quote: Table<address, u128>,
        claimable_base: Table<address, u128>,
        claimable_quote: Table<address, u128>
    }

    public struct LiquidityPool<phantom BaseType, phantom QuoteType> has key, store {
        id: UID,
        base_balance: Balance<BaseType>,
        quote_balance: Balance<QuoteType>,
        base_fees: Balance<BaseType>,
        quote_fees: Balance<QuoteType>,
        swap_fee_bps: u64,
        is_stable: bool
    }

    // Config as a shared object
    public struct LiquidityPoolConfigs has key {
        id: UID,
        all_pools: vector<ID>,
        is_paused: bool,
        fee_manager: address,
        pauser: address,
        pending_fee_manager: address,
        pending_pauser: address,
        stable_fee_bps: u64,
        volatile_fee_bps: u64
    }

    public struct AdminCap has key {
        id: UID
    }

    // --- events ---
    public struct CreatePoolEvent has copy, drop {
        pool: ID,
        token_1: String,
        token_2: String,
        is_stable: bool,
    }
    // init
    fun init(otw: LIQUIDITY_POOL, ctx: &mut TxContext) {
        let configs = LiquidityPoolConfigs {
            id: object::new(ctx),
            all_pools: vector::empty(),
            is_paused: false,
            fee_manager: DEFAULT_ADMIN,
            pauser: DEFAULT_ADMIN,
            pending_fee_manager: @0x0,
            pending_pauser: @0x0,
            stable_fee_bps: 4,
            volatile_fee_bps: 10
        };

        let admin_cap = AdminCap {
            id: object::new(ctx)
        };

        transfer::share_object(configs);
        transfer::transfer(admin_cap, DEFAULT_ADMIN);

        let publisher = package::claim(otw, ctx);
        transfer::public_transfer(publisher, tx_context::sender(ctx));
    }

    public fun swap<BaseType, QuoteType>(
        pool: &mut LiquidityPool<BaseType, QuoteType>,
        configs: &LiquidityPoolConfigs,
        fees_accounting: &mut FeesAccounting,
        base_metadata: &CoinMetadata<BaseType>,
        quote_metadata: &CoinMetadata<QuoteType>,
        mut input_coin: Coin<BaseType>,
        ctx: &mut TxContext
    ): Coin<QuoteType> {
        assert!(!configs.is_paused, E_LOCK_NOT_EXPIRED);
        let input_amount = coin::value(&input_coin);
        
        let (output_amount, fee_amount) = get_amount_out(
            pool,
            base_metadata,
        quote_metadata,
            input_amount
        );
        let fee_coin = coin::split(&mut input_coin, fee_amount, ctx);
        
        let (standardized_reserve_base, standardized_reserve_quote) = if (pool.is_stable) {
            standardize_reserve(
                (balance::value(&pool.base_balance) as u256),
                (balance::value(&pool.quote_balance) as u256),
                coin::get_decimals(base_metadata),
                coin::get_decimals(quote_metadata)
            )
        } else {
            (
                (balance::value(&pool.base_balance) as u256),
                (balance::value(&pool.quote_balance) as u256)
            )
        };

        let base_coin_balance = coin::into_balance(input_coin);
        let base_fee_balance = coin::into_balance(fee_coin);
        
        balance::join(&mut pool.base_balance, base_coin_balance);
        balance::join(&mut pool.base_fees, base_fee_balance);
        
        fees_accounting.total_fees_base = fees_accounting.total_fees_base + (fee_amount as u128);
        
        let out_balance = balance::split(&mut pool.quote_balance, output_amount);
        let output_coin = coin::from_balance(out_balance, ctx);

        let (updated_reserve_base, updated_reserve_quote) = if (pool.is_stable) {
            standardize_reserve(
                (balance::value(&pool.base_balance) as u256),
                (balance::value(&pool.quote_balance) as u256),
                coin::get_decimals(base_metadata),
                coin::get_decimals(quote_metadata)
            )
        } else {
            (
                (balance::value(&pool.base_balance) as u256),
                (balance::value(&pool.quote_balance) as u256)
            )
        };

        assert!(
            calculate_k(standardized_reserve_base, standardized_reserve_quote, pool.is_stable) <= 
            calculate_k(updated_reserve_base, updated_reserve_quote, pool.is_stable),
            E_INVALID_UPDATE
        );

        output_coin
    }

    public fun get_amount_out<BaseType, QuoteType>(
        pool: &LiquidityPool<BaseType, QuoteType>,
        base_metadata: &CoinMetadata<BaseType>,
        quote_metadata: &CoinMetadata<QuoteType>,
        input_amount: u64
    ): (u64, u64) {
        let (base_reserve, quote_reserve, base_decimals, quote_decimals) = (
            balance::value(&pool.base_balance),
            balance::value(&pool.quote_balance),
            coin::get_decimals(base_metadata),
            coin::get_decimals(quote_metadata)
        );

        let constant_factor = 10000;
        assert!(constant_factor != 0, E_ZERO_TOTAL_POWER);

        let adjusted_amount_in = (
            ((input_amount as u128) * ((10000 - pool.swap_fee_bps) as u128) / (constant_factor as u128)) 
            as u64
        );
        let amount_in_u256 = (adjusted_amount_in as u256);

        let output_amount = if (pool.is_stable) {
            let (standard_reserve_base, standard_reserve_quote) = 
                standardize_reserve(
                    (base_reserve as u256), 
                    (quote_reserve as u256), 
                    base_decimals, 
                    quote_decimals
                );

            let pow10_scale_quote = std::u64::pow(10, (quote_decimals));
            assert!(pow10_scale_quote != 0, E_ZERO_TOTAL_POWER);

            let constant_factor_large = (100000000 as u128);
            assert!(constant_factor_large != 0, E_ZERO_TOTAL_POWER);

            let y = get_y(
                (((((amount_in_u256 as u128) as u256) * 
                ((constant_factor_large as u128) as u256) / 
                (pow10_scale_quote as u256)) as u128) as u256) + 
                standard_reserve_base,
                calculate_k(
                    standard_reserve_base, 
                    standard_reserve_quote, 
                    true
                ),
                standard_reserve_quote
            );

            ((((
                (standard_reserve_quote - y) as u128
            ) as u256) * 
            (std::u64::pow(10, (quote_decimals)) as u256) / 
            (constant_factor_large as u256)) as u128) as u256
        } else {
            amount_in_u256 * 
            (quote_reserve as u256) / 
            ((base_reserve as u256) + amount_in_u256)
        };

        ((output_amount as u64), input_amount - adjusted_amount_in)
    }

    public fun calculate_constant_k<BaseType, QuoteType>(
        liquidity_pool: &LiquidityPool<BaseType, QuoteType>
    ): u256 {
        let reserve_amount_1 = (balance::value(&liquidity_pool.base_balance) as u256);
        let reserve_amount_2 = (balance::value(&liquidity_pool.quote_balance) as u256);
        
        if (liquidity_pool.is_stable) {
            reserve_amount_1 * reserve_amount_1 * reserve_amount_1 * reserve_amount_2 + 
            reserve_amount_2 * reserve_amount_2 * reserve_amount_2 * reserve_amount_1
        } else {
            reserve_amount_1 * reserve_amount_2
        }
    }

    fun calculate_k(
        amount_1: u256, 
        amount_2: u256, 
        is_stable: bool
    ): u256 {
        if (is_stable) {
            // stable pools: x³y + y³x
            amount_1 * amount_1 * amount_1 * amount_2 + 
            amount_2 * amount_2 * amount_2 * amount_1
        } else {
            // volatile pools: simple xy (constant product)
            amount_1 * amount_2
        }
    }

    fun standardize_reserve(
        amount_1: u256,
        amount_2: u256,
        decimals_1: u8,
        decimals_2: u8
    ): (u256, u256) {
        // calculate decimal adjustments (10^decimals)
        let factor_1 = std::u64::pow(10, (decimals_1));
        let factor_2 = std::u64::pow(10, (decimals_2));
        
        // check for zero factors
        assert!(factor_1 != 0, E_ZERO_TOTAL_POWER);
        assert!(factor_2 != 0, E_ZERO_TOTAL_POWER);

        let constant_factor = (100000000 as u128); // 10^8
        
        // standardize both amounts:
        // (amount * 10^8) / (10^decimals)
        (
            // standardize amount_1
            (((
                (amount_1 as u128) as u256 * 
                (constant_factor as u256)
            ) / (factor_1 as u256)) as u128) as u256,
            
            // standardize amount_2
            (((
                (amount_2 as u128) as u256 * 
                (constant_factor as u256)
            ) / (factor_2 as u256)) as u128) as u256
        )
    }

    fun get_y(
        target_value: u256,
        multiplier: u256,
        mut current_guess: u256
    ): u256 {
        let mut iteration_count: u64 = 0;
        while (iteration_count < 255) {
            let calculated_output = multiplier * current_guess * current_guess * current_guess 
                + multiplier * multiplier * multiplier * current_guess;
            
            if (calculated_output < target_value) {
                let adjustment = (target_value - calculated_output) / 
                    (3 * multiplier * current_guess * current_guess + multiplier * multiplier * multiplier);
                current_guess = current_guess + adjustment;
            } else {
                let adjustment = (calculated_output - target_value) / 
                    (3 * multiplier * current_guess * current_guess + multiplier * multiplier * multiplier);
                current_guess = current_guess - adjustment;
            };
            
            if (current_guess > current_guess) {
                if (current_guess - current_guess <= 1) {
                    return current_guess
                };
            } else if (current_guess - current_guess <= 1) {
                return current_guess
            };
            
            iteration_count = iteration_count + 1;
        };
        current_guess
    }

    public fun liquidity_pool<BaseType, QuoteType>(
        configs: &LiquidityPoolConfigs, // Need configs since that's where pools are stored
        base_metadata: &CoinMetadata<BaseType>,
        quote_metadata: &CoinMetadata<QuoteType>,
        is_stable: bool
    ): &LiquidityPool<BaseType, QuoteType> {
        let pool_name = pool_name(base_metadata, quote_metadata, is_stable);
        dynamic_object_field::borrow(&configs.id, pool_name)
    }
    
    public fun liquidity_pool_address<BaseType, QuoteType>(
        base_metadata: &CoinMetadata<BaseType>,
        quote_metadata: &CoinMetadata<QuoteType>,
        is_stable: bool
    ): address {
        if (!is_sorted(base_metadata, quote_metadata)) {
            return liquidity_pool_address(quote_metadata, base_metadata, is_stable)
        };
        
        // Create a deterministic name for the pool
        let pool_name = pool_name(base_metadata, quote_metadata, is_stable);
        
        // Derive the pool's address using object::id_to_address
        let name_bytes = pool_name;
        object::id_to_address(&object::id_from_bytes(name_bytes))
    }

    public fun pool_name<BaseType, QuoteType>(
        base_metadata: &CoinMetadata<BaseType>,
        quote_metadata: &CoinMetadata<QuoteType>, 
        is_stable: bool
    ): vector<u8> {
        if (!is_sorted(base_metadata, quote_metadata)) {
            return pool_name(quote_metadata, base_metadata, is_stable)
        };
        
        let mut name_bytes = vector::empty<u8>();
        
        let base_id = object::id(base_metadata);
        let base_bytes = object::id_to_bytes(&base_id);
        vector::append(&mut name_bytes, base_bytes);
        
        let quote_id = object::id(quote_metadata);
        let quote_bytes = object::id_to_bytes(&quote_id);
        vector::append(&mut name_bytes, quote_bytes);
        
        if (is_stable) {
            vector::push_back(&mut name_bytes, 1)
        } else {
            vector::push_back(&mut name_bytes, 0)
        };
        
        name_bytes
    }
    
    public fun is_sorted<BaseType, QuoteType>(
        base_metadata: &CoinMetadata<BaseType>,
        quote_metadata: &CoinMetadata<QuoteType>
    ): bool {
        assert!(object::id(base_metadata) != object::id(quote_metadata), E_SAME_TOKEN);
        
        let base_id = object::id(base_metadata);
        let quote_id = object::id(quote_metadata);
        let base_bytes = object::id_to_bytes(&base_id);
        let quote_bytes = object::id_to_bytes(&quote_id);
        
        let mut i = 0;
        let len = vector::length(&base_bytes);
        while (i < len) {
            let base_byte = *vector::borrow(&base_bytes, i);
            let quote_byte = *vector::borrow(&quote_bytes, i);
            if (base_byte < quote_byte) return true;
            if (base_byte > quote_byte) return false;
            i = i + 1;
        };
        false
    }

    public entry fun accept_fee_manager(
        configs: &mut LiquidityPoolConfigs,
        ctx: &mut TxContext
    ) {
        assert!(
            tx_context::sender(ctx) == configs.pending_fee_manager,
            E_NOT_OWNER
        );
        
        configs.fee_manager = configs.pending_fee_manager;
        configs.pending_fee_manager = @0x0;
    }

    public entry fun accept_pauser(
        configs: &mut LiquidityPoolConfigs,
        ctx: &mut TxContext
    ) {
        assert!(
            tx_context::sender(ctx) == configs.pending_pauser,
            E_NOT_OWNER
        );
        
        configs.pauser = configs.pending_pauser;
        configs.pending_pauser = @0x0;
    }

    public fun all_pool_ids(configs: &LiquidityPoolConfigs): vector<ID> {
        configs.all_pools
    }

    public fun burn<BaseType, QuoteType>(
        pool: &mut LiquidityPool<BaseType, QuoteType>,
        lp_amount: u64,
        ctx: &mut TxContext
    ): (Coin<BaseType>, Coin<QuoteType>) {
        let (withdraw_amount_1, withdraw_amount_2) = liquidity_amounts(pool, lp_amount);
        assert!(withdraw_amount_1 > 0 && withdraw_amount_2 > 0, E_MAX_LOCK_TIME);
        
        let withdrawn_asset_1 = coin::take(&mut pool.base_balance, withdraw_amount_1, ctx);
        let withdrawn_asset_2 = coin::take(&mut pool.quote_balance, withdraw_amount_2, ctx);
        
        (withdrawn_asset_1, withdrawn_asset_2)
    }

    public fun liquidity_amounts<BaseType, QuoteType>(
        pool: &LiquidityPool<BaseType, QuoteType>,
        total_liquidity: u64
    ): (u64, u64) {
        // Get current token balances from pool
        let base_reserve = balance::value(&pool.base_balance);
        let quote_reserve = balance::value(&pool.quote_balance);
        
        // Get total supply
        let total_supply = (base_reserve + quote_reserve);
        assert!(total_supply != 0, E_ZERO_TOTAL_POWER);
        
        // Calculate proportional amounts
        let amount_1 = (((total_liquidity as u128) * 
                        (base_reserve as u128)) / 
                        (total_supply as u128));
                        
        let amount_2 = (((total_liquidity as u128) * 
                        (quote_reserve as u128)) / 
                        (total_supply as u128));
        
        // Return amounts cast back to u64
        ((amount_1 as u64), (amount_2 as u64))
    }

    public fun claim_fees<BaseType, QuoteType>(
        pool: &mut LiquidityPool<BaseType, QuoteType>,
        ctx: &mut TxContext
    ): (Coin<BaseType>, Coin<QuoteType>) {
        let (claimable_amount_1, claimable_amount_2) = gauge_claimable_fees(pool);

        let withdrawn_asset_1 = if (claimable_amount_1 > 0) {
            let claim_balance = balance::split(&mut pool.base_fees, claimable_amount_1);
            coin::from_balance(claim_balance, ctx)
        } else {
            coin::zero<BaseType>(ctx)
        };

        let withdrawn_asset_2 = if (claimable_amount_2 > 0) {
            let claim_balance = balance::split(&mut pool.quote_fees, claimable_amount_2);
            coin::from_balance(claim_balance, ctx)
        } else {
            coin::zero<QuoteType>(ctx)
        };

        (withdrawn_asset_1, withdrawn_asset_2)
    }

    public fun gauge_claimable_fees<BaseType, QuoteType>(
        pool: &LiquidityPool<BaseType, QuoteType>
    ): (u64, u64) {
        let base_fees = balance::value(&pool.base_fees);
        let quote_fees = balance::value(&pool.quote_fees);
        (base_fees, quote_fees)
    }

    #[allow(lint(self_transfer))]
    public fun create<BaseType, QuoteType>(
        base_metadata: &CoinMetadata<BaseType>,
        quote_metadata: &CoinMetadata<QuoteType>,
        configs: &mut LiquidityPoolConfigs,
        is_stable: bool,
        ctx: &mut TxContext
    ): ID {
        if (!is_sorted(base_metadata, quote_metadata)) {
            return create(quote_metadata, base_metadata, configs, is_stable, ctx)
        };

        let fee_bps = if (is_stable) {
            configs.stable_fee_bps
        } else {
            configs.volatile_fee_bps
        };

        // Create the pool
        let liquidity_pool = LiquidityPool<BaseType, QuoteType> {
            id: object::new(ctx),
            base_balance: balance::zero<BaseType>(),
            quote_balance: balance::zero<QuoteType>(),
            base_fees: balance::zero<BaseType>(),
            quote_fees: balance::zero<QuoteType>(),
            swap_fee_bps: fee_bps,
            is_stable,
        };

        // Create fees accounting
        let fees_accounting = FeesAccounting {
            id: object::new(ctx),
            total_fees_base: 0,
            total_fees_quote: 0,
            total_fees_at_last_claim_base: table::new<address, u128>(ctx),
            total_fees_at_last_claim_quote: table::new<address, u128>(ctx),
            claimable_base: table::new<address, u128>(ctx),
            claimable_quote: table::new<address, u128>(ctx)
        };

        let liquidity_pool_id = object::id(&liquidity_pool);
        
        // Add pool ID to configs BEFORE sharing
        vector::push_back(&mut configs.all_pools, liquidity_pool_id);

        // Share objects explicitly
        transfer::share_object(fees_accounting);
        transfer::public_transfer(liquidity_pool, tx_context::sender(ctx));

        event::emit(CreatePoolEvent {
            pool: liquidity_pool_id,
            token_1: coin::get_symbol(base_metadata),
            token_2: coin::get_symbol(quote_metadata),
            is_stable
        });

        liquidity_pool_id
    }

    public fun get_trade_diff<BaseType, QuoteType>(
        pool: &LiquidityPool<BaseType, QuoteType>,
        base_metadata: &CoinMetadata<BaseType>,
        quote_metadata: &CoinMetadata<QuoteType>,
        input_metadata: &CoinMetadata<BaseType>,
        amount_in: u64
    ): (u64, u64) {
        let (base_reserve, quote_reserve, base_decimals, quote_decimals) = (
            balance::value(&pool.base_balance),
            balance::value(&pool.quote_balance),
            coin::get_decimals(base_metadata),
            coin::get_decimals(quote_metadata)
        );

        let selected_scale = if (input_metadata == base_metadata) {
            base_decimals 
        } else {
            quote_decimals
        };

        let calculated_amount_out = if (input_metadata == base_metadata) {
            assert!(quote_reserve != 0, E_ZERO_TOTAL_POWER);
            (((base_reserve as u128) * 
            (std::u64::pow(10, quote_decimals) as u128) / 
            (quote_reserve as u128)) as u64)
        } else {
            assert!(base_reserve != 0, E_ZERO_TOTAL_POWER);
            (((quote_reserve as u128) * 
            (std::u64::pow(10, base_decimals) as u128) / 
            (base_reserve as u128)) as u64)
        };

        let (amount_out_for_calculated, _fee) = get_amount_out(
            pool,
            base_metadata,
            quote_metadata,
            calculated_amount_out
        );
        assert!(calculated_amount_out != 0, E_ZERO_TOTAL_POWER);

        let (amount_out_for_input, _fee) = get_amount_out(
            pool,
            base_metadata,
            quote_metadata,
            amount_in
        );
        assert!(amount_in != 0, E_ZERO_TOTAL_POWER);

        (
            (((amount_out_for_calculated as u128) * 
            (std::u64::pow(10, selected_scale) as u128) / 
            (calculated_amount_out as u128)) as u64),
            (((amount_out_for_input as u128) * 
            (std::u64::pow(10, selected_scale) as u128) / 
            (amount_in as u128)) as u64)
        )
    }

    public fun is_stable<BaseType, QuoteType>(pool: &LiquidityPool<BaseType, QuoteType>): bool {
        pool.is_stable
    }

    public fun liquidity_out<BaseType, QuoteType>(
        pool: &LiquidityPool<BaseType, QuoteType>,
        base_metadata: &CoinMetadata<BaseType>,
        quote_metadata: &CoinMetadata<QuoteType>,
        amount_base: u64,
        amount_quote: u64,
        is_stable: bool,
    ): u64 {
        if (!is_sorted(base_metadata, quote_metadata)) {
            return liquidity_out(
                pool,
                base_metadata,
                quote_metadata,
                amount_quote,
                amount_base,
                is_stable
            )
        };

        let base_reserve = balance::value(&pool.base_balance);
        let quote_reserve = balance::value(&pool.quote_balance);
        let total_supply = base_reserve + quote_reserve;

        if (total_supply == 0) {
            ((std::u64::sqrt((amount_base) * (amount_quote)) as u64)) - 1000
        } else {
            assert!(base_reserve != 0, E_ZERO_TOTAL_POWER);
            assert!(quote_reserve != 0, E_ZERO_TOTAL_POWER);

            std::u64::min(
                ((amount_base as u128) * (total_supply as u128) / (base_reserve as u128)) as u64,
                ((amount_quote as u128) * (total_supply as u128) / (quote_reserve as u128)) as u64
            )
        }
    }

    public fun total_supply<BaseType, QuoteType>(
        pool: &LiquidityPool<BaseType, QuoteType>
    ): u128 {
        let base_reserve = (balance::value(&pool.base_balance) as u128);
        let quote_reserve = (balance::value(&pool.quote_balance) as u128);
        base_reserve + quote_reserve
    }

    public fun min_liquidity(): u64 {
        1000
    }

    public fun mint_lp<BaseType, QuoteType>(
        pool: &mut LiquidityPool<BaseType, QuoteType>,
        fees_accounting: &mut FeesAccounting,
        base_metadata: &CoinMetadata<BaseType>,
        quote_metadata: &CoinMetadata<QuoteType>,
        input_base_coin: Coin<BaseType>,
        input_quote_coin: Coin<QuoteType>,
        is_stable: bool,
        ctx: &mut TxContext
    ): u64 {
        if (!is_sorted(base_metadata, quote_metadata)) {
            return mint_lp(
                pool,
                fees_accounting,
                base_metadata,
                quote_metadata,
                input_base_coin,
                input_quote_coin,
                is_stable,
                ctx
            )
        };

        let amount_base = coin::value(&input_base_coin);
        let amount_quote = coin::value(&input_quote_coin);
        assert!(amount_base > 0 && amount_quote > 0, E_INSUFFICIENT_BALANCE);

        let base_reserve = balance::value(&pool.base_balance);
        let quote_reserve = balance::value(&pool.quote_balance);
        let total_supply = base_reserve + quote_reserve;

        let liquidity_out = if (total_supply == 0) {
            ((std::u64::sqrt((amount_base) * (amount_quote)) as u64)) - 1000
        } else {
            assert!(base_reserve != 0, E_ZERO_TOTAL_POWER);
            assert!(quote_reserve != 0, E_ZERO_TOTAL_POWER);
            std::u64::min(
                ((amount_base as u128) * (total_supply as u128) / (base_reserve as u128)) as u64,
                ((amount_quote as u128) * (total_supply as u128) / (quote_reserve as u128)) as u64
            )
        };

        assert!(liquidity_out > 0, E_MIN_LOCK_TIME);

        // Add tokens to pool
        let base_balance = coin::into_balance(input_base_coin);
        let quote_balance = coin::into_balance(input_quote_coin);
        balance::join(&mut pool.base_balance, base_balance);
        balance::join(&mut pool.quote_balance, quote_balance);

        // Update fees accounting
        fees_accounting.total_fees_base = fees_accounting.total_fees_base;
        fees_accounting.total_fees_quote = fees_accounting.total_fees_quote;

        liquidity_out
    }

    public fun pool_reserve<BaseType, QuoteType>(
        pool: &LiquidityPool<BaseType, QuoteType>,
        base_metadata: &CoinMetadata<BaseType>,
        quote_metadata: &CoinMetadata<QuoteType>
    ): (u64, u64, u8, u8) {
        (
            balance::value(&pool.base_balance),
            balance::value(&pool.quote_balance),
            coin::get_decimals(base_metadata),
            coin::get_decimals(quote_metadata)
        )
    }

    public fun pool_reserves<BaseType, QuoteType>(
        pool: &LiquidityPool<BaseType, QuoteType>
    ): (u64, u64) {
        (
            balance::value(&pool.base_balance),
            balance::value(&pool.quote_balance)
        )
    }

    public entry fun set_fee_manager(
        configs: &mut LiquidityPoolConfigs,
        new_fee_manager: address,
        ctx: &mut TxContext
    ) {
        assert!(
            tx_context::sender(ctx) == configs.fee_manager,
            E_NOT_OWNER
        );
        configs.pending_fee_manager = new_fee_manager;
    }

    public entry fun set_pause(
        configs: &mut LiquidityPoolConfigs,
        pause_status: bool,
        ctx: &mut TxContext
    ) {
        assert!(
            tx_context::sender(ctx) == configs.pauser,
            E_NOT_OWNER
        );
        configs.is_paused = pause_status;
    }

    public entry fun set_pauser(
        configs: &mut LiquidityPoolConfigs,
        new_pauser: address,
        ctx: &mut TxContext
    ) {
        assert!(
            tx_context::sender(ctx) == configs.pauser,
            E_NOT_OWNER
        );
        configs.pending_pauser = new_pauser;
    }

    public entry fun set_pool_swap_fee<BaseType, QuoteType>(
        pool: &mut LiquidityPool<BaseType, QuoteType>,
        configs: &LiquidityPoolConfigs,
        new_swap_fee: u64,
        ctx: &mut TxContext
    ) {
        assert!(new_swap_fee <= 30, E_ZERO_AMOUNT);
        
        assert!(tx_context::sender(ctx) == configs.fee_manager, E_NOT_OWNER);
        
        pool.swap_fee_bps = new_swap_fee;
    }

    public entry fun set_stable_fee(
        configs: &mut LiquidityPoolConfigs,
        new_stable_fee: u64,
        ctx: &mut TxContext
    ) {
        assert!(new_stable_fee <= 30, E_ZERO_AMOUNT);
        
        assert!(tx_context::sender(ctx) == configs.fee_manager, E_NOT_OWNER);
        
        configs.stable_fee_bps = new_stable_fee;
    }

    public entry fun set_volatile_fee(
        configs: &mut LiquidityPoolConfigs,
        new_volatile_fee: u64,
        ctx: &mut TxContext
    ) {
        assert!(new_volatile_fee <= 30, E_ZERO_AMOUNT);
        
        assert!(tx_context::sender(ctx) == configs.fee_manager, E_NOT_OWNER);
        
        configs.volatile_fee_bps = new_volatile_fee;
    }

    public fun supported_inner_assets<BaseType, QuoteType>(
        base_metadata: &CoinMetadata<BaseType>,
        quote_metadata: &CoinMetadata<QuoteType>
    ): vector<ID> {
        let mut inner_assets = vector::empty<ID>();
        
        vector::push_back(&mut inner_assets, object::id(base_metadata));
        vector::push_back(&mut inner_assets, object::id(quote_metadata));
        
        inner_assets
    }

    public fun supported_native_fungible_assets<BaseType, QuoteType>(
        base_metadata: &CoinMetadata<BaseType>,
        quote_metadata: &CoinMetadata<QuoteType>,
        wrapper_store: &WrapperStore,
    ): vector<ID> {
        let mut inner_assets = supported_inner_assets(base_metadata, quote_metadata);
        let mut native_assets = vector::empty<ID>();
        
        vector::reverse(&mut inner_assets);
        let mut inner_assets_length = vector::length(&inner_assets);
        
        while (inner_assets_length > 0) {
            let asset_id = vector::pop_back(&mut inner_assets);
            if (!coin_wrapper::is_wrapper(wrapper_store, asset_id)) {
                vector::push_back(&mut native_assets, asset_id);
            };
            inner_assets_length = inner_assets_length - 1;
        };
        
        vector::destroy_empty(inner_assets);
        native_assets
    }

    public fun supported_token_strings<BaseType, QuoteType>(
        base_metadata: &CoinMetadata<BaseType>,
        quote_metadata: &CoinMetadata<QuoteType>,
        wrapper_store: &WrapperStore,
    ): vector<String> {
        let mut inner_assets = supported_inner_assets(base_metadata, quote_metadata);
        let mut token_strings = vector::empty<String>();
        
        vector::reverse(&mut inner_assets);
        let mut inner_assets_length = vector::length(&inner_assets);
        
        while (inner_assets_length > 0) {
            let asset_id = vector::pop_back(&mut inner_assets);
            vector::push_back(
                &mut token_strings, 
                coin_wrapper::get_original(wrapper_store, asset_id)
            );
            inner_assets_length = inner_assets_length - 1;
        };
        
        vector::destroy_empty(inner_assets);
        token_strings
    }

    public fun swap_fee_bps<BaseType, QuoteType>(
        pool: &LiquidityPool<BaseType, QuoteType>
    ): u64 {
        pool.swap_fee_bps
    }

    public entry fun update_claimable_fees<BaseType, QuoteType>(
        _account: address,
        _pool: &mut LiquidityPool<BaseType, QuoteType>,
        _ctx: &mut TxContext
    ) {
        abort 0
    }

    // --- test helpers ---
    #[test_only]
    public fun init_for_testing(ctx: &mut TxContext) {
        init(LIQUIDITY_POOL {}, ctx)
    } 

    #[test_only]
    public(package) fun configs_id(configs: &LiquidityPoolConfigs): &UID {
        &configs.id
    }

    #[test_only]
    public fun create_liquidity_pool_test<BaseType, QuoteType>(
        base_metadata: &CoinMetadata<BaseType>,
        quote_metadata: &CoinMetadata<QuoteType>,
        configs: &mut LiquidityPoolConfigs,
        is_stable: bool,
        ctx: &mut TxContext
    ): (LiquidityPool<BaseType, QuoteType>, ID) {
        let fee_bps = if (is_stable) {
            configs.stable_fee_bps
        } else {
            configs.volatile_fee_bps
        };

        // Create the pool
        let liquidity_pool = LiquidityPool<BaseType, QuoteType> {
            id: object::new(ctx),
            base_balance: balance::zero<BaseType>(),
            quote_balance: balance::zero<QuoteType>(),
            base_fees: balance::zero<BaseType>(),
            quote_fees: balance::zero<QuoteType>(),
            swap_fee_bps: fee_bps,
            is_stable,
        };

        // Create fees accounting
        let fees_accounting = FeesAccounting {
            id: object::new(ctx),
            total_fees_base: 0,
            total_fees_quote: 0,
            total_fees_at_last_claim_base: table::new<address, u128>(ctx),
            total_fees_at_last_claim_quote: table::new<address, u128>(ctx),
            claimable_base: table::new<address, u128>(ctx),
            claimable_quote: table::new<address, u128>(ctx)
        };

        let liquidity_pool_id = object::id(&liquidity_pool);
        
        // Add pool ID to configs BEFORE sharing
        vector::push_back(&mut configs.all_pools, liquidity_pool_id);

        // Share objects explicitly
        transfer::share_object(fees_accounting);

        (liquidity_pool, liquidity_pool_id)
    }
}<|MERGE_RESOLUTION|>--- conflicted
+++ resolved
@@ -4,11 +4,6 @@
     use sui::balance::{Self, Balance};
     use sui::coin::{Self, Coin, CoinMetadata};
     use sui::package;
-<<<<<<< HEAD
-    use std::debug;
-
-=======
->>>>>>> b7746812
     //use sui::dynamic_field;
     use sui::dynamic_object_field;
     use full_sail::coin_wrapper::{Self, WrapperStore};
