module full_sail::liquidity_pool {
    use std::ascii::String;
    use sui::table::{Self, Table};
    use sui::balance::{Self, Balance};
    use sui::coin::{Self, Coin, CoinMetadata};
    use sui::package;
    use sui::dynamic_field;
    use sui::dynamic_object_field;
    use full_sail::coin_wrapper::{Self, WrapperStore};

    // --- addresses ---
    const DEFAULT_ADMIN: address = @0x123;

    // --- errors ---
    const E_INSUFFICIENT_BALANCE: u64 = 1;
    const E_MIN_LOCK_TIME: u64 = 2;
    const E_MAX_LOCK_TIME: u64 = 3;
    const E_NOT_OWNER: u64 = 4;
    const E_LOCK_NOT_EXPIRED: u64 = 5;
    const E_INVALID_UPDATE: u64 = 6;
    const E_ZERO_AMOUNT: u64 = 7;
    const E_ZERO_TOTAL_POWER: u64 = 8;
    const E_SAME_TOKEN: u64 = 9;

    // --- structs ---
    // otw
    public struct LIQUIDITY_POOL has drop {}

    public struct FeesAccounting has key {
        id: UID,
        total_fees_base: u128,
        total_fees_quote: u128,
        total_fees_at_last_claim_base: Table<address, u128>,
        total_fees_at_last_claim_quote: Table<address, u128>,
        claimable_base: Table<address, u128>,
        claimable_quote: Table<address, u128>
    }

    public struct LiquidityPool<phantom BaseType, phantom QuoteType> has key, store {
        id: UID,
        base_balance: Balance<BaseType>,
        quote_balance: Balance<QuoteType>,
        base_fees: Balance<BaseType>,
        quote_fees: Balance<QuoteType>,
        swap_fee_bps: u64,
        is_stable: bool
    }

    // Config as a shared object
    public struct LiquidityPoolConfigs has key {
        id: UID,
        all_pools: vector<ID>,
        is_paused: bool,
        fee_manager: address,
        pauser: address,
        pending_fee_manager: address,
        pending_pauser: address,
        stable_fee_bps: u64,
        volatile_fee_bps: u64
    }

    public struct AdminCap has key {
        id: UID
    }

    // init
    fun init(otw: LIQUIDITY_POOL, ctx: &mut TxContext) {
        let configs = LiquidityPoolConfigs {
            id: object::new(ctx),
            all_pools: vector::empty(),
            is_paused: false,
            fee_manager: DEFAULT_ADMIN,
            pauser: DEFAULT_ADMIN,
            pending_fee_manager: @0x0,
            pending_pauser: @0x0,
            stable_fee_bps: 4,
            volatile_fee_bps: 10
        };

        let admin_cap = AdminCap {
            id: object::new(ctx)
        };

        transfer::share_object(configs);
        transfer::transfer(admin_cap, DEFAULT_ADMIN);

        let publisher = package::claim(otw, ctx);
        transfer::public_transfer(publisher, tx_context::sender(ctx));
    }

    public fun swap<BaseType, QuoteType>(
        pool: &mut LiquidityPool<BaseType, QuoteType>,
        configs: &LiquidityPoolConfigs,
        fees_accounting: &mut FeesAccounting,
        base_metadata: &CoinMetadata<BaseType>,
        quote_metadata: &CoinMetadata<QuoteType>,
        mut input_coin: Coin<BaseType>,
        ctx: &mut TxContext
    ): Coin<QuoteType> {
        assert!(!configs.is_paused, E_LOCK_NOT_EXPIRED);
        
        let input_amount = coin::value(&input_coin);
        
        let (output_amount, fee_amount) = get_amount_out(
            pool,
            base_metadata,
        quote_metadata,
            input_amount
        );
        
        let fee_coin = coin::split(&mut input_coin, fee_amount, ctx);
        
        let (standardized_reserve_base, standardized_reserve_quote) = if (pool.is_stable) {
            standardize_reserve(
                (balance::value(&pool.base_balance) as u256),
                (balance::value(&pool.quote_balance) as u256),
                coin::get_decimals(base_metadata),
                coin::get_decimals(quote_metadata)
            )
        } else {
            (
                (balance::value(&pool.base_balance) as u256),
                (balance::value(&pool.quote_balance) as u256)
            )
        };

        let base_coin_balance = coin::into_balance(input_coin);
        let base_fee_balance = coin::into_balance(fee_coin);
        
        balance::join(&mut pool.base_balance, base_coin_balance);
        balance::join(&mut pool.base_fees, base_fee_balance);
        
        fees_accounting.total_fees_base = fees_accounting.total_fees_base + (fee_amount as u128);
        
        let out_balance = balance::split(&mut pool.quote_balance, output_amount);
        let output_coin = coin::from_balance(out_balance, ctx);

        let (updated_reserve_base, updated_reserve_quote) = if (pool.is_stable) {
            standardize_reserve(
                (balance::value(&pool.base_balance) as u256),
                (balance::value(&pool.quote_balance) as u256),
                coin::get_decimals(base_metadata),
                coin::get_decimals(quote_metadata)
            )
        } else {
            (
                (balance::value(&pool.base_balance) as u256),
                (balance::value(&pool.quote_balance) as u256)
            )
        };

        assert!(
            calculate_k(standardized_reserve_base, standardized_reserve_quote, pool.is_stable) <= 
            calculate_k(updated_reserve_base, updated_reserve_quote, pool.is_stable),
            E_INVALID_UPDATE
        );

        output_coin
    }

    public fun get_amount_out<BaseType, QuoteType>(
        pool: &LiquidityPool<BaseType, QuoteType>,
        base_metadata: &CoinMetadata<BaseType>,
        quote_metadata: &CoinMetadata<QuoteType>,
        input_amount: u64
    ): (u64, u64) {
        let (base_reserve, quote_reserve, base_decimals, quote_decimals) = (
            balance::value(&pool.base_balance),
            balance::value(&pool.quote_balance),
            coin::get_decimals(base_metadata),
            coin::get_decimals(quote_metadata)
        );

        let constant_factor = 10000;
        assert!(constant_factor != 0, E_ZERO_TOTAL_POWER);

        let adjusted_amount_in = (
            ((input_amount as u128) * ((10000 - pool.swap_fee_bps) as u128) / (constant_factor as u128)) 
            as u64
        );
        let amount_in_u256 = (adjusted_amount_in as u256);

        let output_amount = if (pool.is_stable) {
            let (standard_reserve_base, standard_reserve_quote) = 
                standardize_reserve(
                    (base_reserve as u256), 
                    (quote_reserve as u256), 
                    base_decimals, 
                    quote_decimals
                );

            let pow10_scale_quote = std::u64::pow(10, (quote_decimals));
            assert!(pow10_scale_quote != 0, E_ZERO_TOTAL_POWER);

            let constant_factor_large = (100000000 as u128);
            assert!(constant_factor_large != 0, E_ZERO_TOTAL_POWER);

            let y = get_y(
                (((((amount_in_u256 as u128) as u256) * 
                ((constant_factor_large as u128) as u256) / 
                (pow10_scale_quote as u256)) as u128) as u256) + 
                standard_reserve_base,
                calculate_k(
                    standard_reserve_base, 
                    standard_reserve_quote, 
                    true
                ),
                standard_reserve_quote
            );

            ((((
                (standard_reserve_quote - y) as u128
            ) as u256) * 
            (std::u64::pow(10, (quote_decimals)) as u256) / 
            (constant_factor_large as u256)) as u128) as u256
        } else {
            amount_in_u256 * 
            (quote_reserve as u256) / 
            ((base_reserve as u256) + amount_in_u256)
        };

        ((output_amount as u64), input_amount - adjusted_amount_in)
    }

    public fun calculate_constant_k<BaseType, QuoteType>(
        liquidity_pool: &LiquidityPool<BaseType, QuoteType>
    ): u256 {
        let reserve_amount_1 = (balance::value(&liquidity_pool.base_balance) as u256);
        let reserve_amount_2 = (balance::value(&liquidity_pool.quote_balance) as u256);
        
        if (liquidity_pool.is_stable) {
            reserve_amount_1 * reserve_amount_1 * reserve_amount_1 * reserve_amount_2 + 
            reserve_amount_2 * reserve_amount_2 * reserve_amount_2 * reserve_amount_1
        } else {
            reserve_amount_1 * reserve_amount_2
        }
    }

    fun calculate_k(
        amount_1: u256, 
        amount_2: u256, 
        is_stable: bool
    ): u256 {
        if (is_stable) {
            // stable pools: x³y + y³x
            amount_1 * amount_1 * amount_1 * amount_2 + 
            amount_2 * amount_2 * amount_2 * amount_1
        } else {
            // volatile pools: simple xy (constant product)
            amount_1 * amount_2
        }
    }

    fun standardize_reserve(
        amount_1: u256,
        amount_2: u256,
        decimals_1: u8,
        decimals_2: u8
    ): (u256, u256) {
        // calculate decimal adjustments (10^decimals)
        let factor_1 = std::u64::pow(10, (decimals_1));
        let factor_2 = std::u64::pow(10, (decimals_2));
        
        // check for zero factors
        assert!(factor_1 != 0, E_ZERO_TOTAL_POWER);
        assert!(factor_2 != 0, E_ZERO_TOTAL_POWER);

        let constant_factor = (100000000 as u128); // 10^8
        
        // standardize both amounts:
        // (amount * 10^8) / (10^decimals)
        (
            // standardize amount_1
            (((
                (amount_1 as u128) as u256 * 
                (constant_factor as u256)
            ) / (factor_1 as u256)) as u128) as u256,
            
            // standardize amount_2
            (((
                (amount_2 as u128) as u256 * 
                (constant_factor as u256)
            ) / (factor_2 as u256)) as u128) as u256
        )
    }

    fun get_y(
        target_value: u256,
        multiplier: u256,
        mut current_guess: u256
    ): u256 {
        let mut iteration_count: u64 = 0;
        while (iteration_count < 255) {
            let calculated_output = multiplier * current_guess * current_guess * current_guess 
                + multiplier * multiplier * multiplier * current_guess;
            
            if (calculated_output < target_value) {
                let adjustment = (target_value - calculated_output) / 
                    (3 * multiplier * current_guess * current_guess + multiplier * multiplier * multiplier);
                current_guess = current_guess + adjustment;
            } else {
                let adjustment = (calculated_output - target_value) / 
                    (3 * multiplier * current_guess * current_guess + multiplier * multiplier * multiplier);
                current_guess = current_guess - adjustment;
            };
            
            if (current_guess > current_guess) {
                if (current_guess - current_guess <= 1) {
                    return current_guess
                };
            } else if (current_guess - current_guess <= 1) {
                return current_guess
            };
            
            iteration_count = iteration_count + 1;
        };
        current_guess
    }

    public fun liquidity_pool<BaseType, QuoteType>(
<<<<<<< HEAD
        configs: &LiquidityPoolConfigs, // Need configs since that's where pools are stored
        base_metadata: &CoinMetadata<BaseType>,
=======
        pool_id: &mut UID, 
        base_metadata: &CoinMetadata<BaseType>, 
>>>>>>> 7835ef7b
        quote_metadata: &CoinMetadata<QuoteType>,
        is_stable: bool
    ): &mut LiquidityPool<BaseType, QuoteType> {
        let pool_name = pool_name(base_metadata, quote_metadata, is_stable);
<<<<<<< HEAD
        dynamic_object_field::borrow(&configs.id, pool_name)
=======
        dynamic_field::borrow_mut(pool_id, pool_name)
>>>>>>> 7835ef7b
    }
    
    public fun liquidity_pool_address<BaseType, QuoteType>(
        base_metadata: &CoinMetadata<BaseType>,
        quote_metadata: &CoinMetadata<QuoteType>,
        is_stable: bool
    ): address {
        if (!is_sorted(base_metadata, quote_metadata)) {
            return liquidity_pool_address(quote_metadata, base_metadata, is_stable)
        };
        
        // Create a deterministic name for the pool
        let pool_name = pool_name(base_metadata, quote_metadata, is_stable);
        
        // Derive the pool's address using object::id_to_address
        let name_bytes = pool_name;
        object::id_to_address(&object::id_from_bytes(name_bytes))
    }

    public fun pool_name<BaseType, QuoteType>(
        base_metadata: &CoinMetadata<BaseType>,
        quote_metadata: &CoinMetadata<QuoteType>, 
        is_stable: bool
    ): vector<u8> {
        if (!is_sorted(base_metadata, quote_metadata)) {
            return pool_name(quote_metadata, base_metadata, is_stable)
        };
        
        let mut name_bytes = vector::empty<u8>();
        
        let base_id = object::id(base_metadata);
        let base_bytes = object::id_to_bytes(&base_id);
        vector::append(&mut name_bytes, base_bytes);
        
        let quote_id = object::id(quote_metadata);
        let quote_bytes = object::id_to_bytes(&quote_id);
        vector::append(&mut name_bytes, quote_bytes);
        
        if (is_stable) {
            vector::push_back(&mut name_bytes, 1)
        } else {
            vector::push_back(&mut name_bytes, 0)
        };
        
        name_bytes
    }
    
    public fun is_sorted<BaseType, QuoteType>(
        base_metadata: &CoinMetadata<BaseType>,
        quote_metadata: &CoinMetadata<QuoteType>
    ): bool {
        assert!(object::id(base_metadata) != object::id(quote_metadata), E_SAME_TOKEN);
        
        let base_id = object::id(base_metadata);
        let quote_id = object::id(quote_metadata);
        let base_bytes = object::id_to_bytes(&base_id);
        let quote_bytes = object::id_to_bytes(&quote_id);
        
        let mut i = 0;
        let len = vector::length(&base_bytes);
        while (i < len) {
            let base_byte = *vector::borrow(&base_bytes, i);
            let quote_byte = *vector::borrow(&quote_bytes, i);
            if (base_byte < quote_byte) return true;
            if (base_byte > quote_byte) return false;
            i = i + 1;
        };
        false
    }

    public entry fun accept_fee_manager(
        configs: &mut LiquidityPoolConfigs,
        ctx: &mut TxContext
    ) {
        assert!(
            tx_context::sender(ctx) == configs.pending_fee_manager,
            E_NOT_OWNER
        );
        
        configs.fee_manager = configs.pending_fee_manager;
        configs.pending_fee_manager = @0x0;
    }

    public entry fun accept_pauser(
        configs: &mut LiquidityPoolConfigs,
        ctx: &mut TxContext
    ) {
        assert!(
            tx_context::sender(ctx) == configs.pending_pauser,
            E_NOT_OWNER
        );
        
        configs.pauser = configs.pending_pauser;
        configs.pending_pauser = @0x0;
    }

    public fun all_pool_ids(configs: &LiquidityPoolConfigs): vector<ID> {
        configs.all_pools
    }

    public fun burn<BaseType, QuoteType>(
        pool: &mut LiquidityPool<BaseType, QuoteType>,
        lp_amount: u64,
        ctx: &mut TxContext
    ): (Coin<BaseType>, Coin<QuoteType>) {
        let (withdraw_amount_1, withdraw_amount_2) = liquidity_amounts(pool, lp_amount);
        assert!(withdraw_amount_1 > 0 && withdraw_amount_2 > 0, E_MAX_LOCK_TIME);
        
        let withdrawn_asset_1 = coin::take(&mut pool.base_balance, withdraw_amount_1, ctx);
        let withdrawn_asset_2 = coin::take(&mut pool.quote_balance, withdraw_amount_2, ctx);
        
        (withdrawn_asset_1, withdrawn_asset_2)
    }

    public fun liquidity_amounts<BaseType, QuoteType>(
        pool: &LiquidityPool<BaseType, QuoteType>,
        total_liquidity: u64
    ): (u64, u64) {
        // Get current token balances from pool
        let base_reserve = balance::value(&pool.base_balance);
        let quote_reserve = balance::value(&pool.quote_balance);
        
        // Get total supply
        let total_supply = (base_reserve + quote_reserve);
        assert!(total_supply != 0, E_ZERO_TOTAL_POWER);
        
        // Calculate proportional amounts
        let amount_1 = (((total_liquidity as u128) * 
                        (base_reserve as u128)) / 
                        (total_supply as u128));
                        
        let amount_2 = (((total_liquidity as u128) * 
                        (quote_reserve as u128)) / 
                        (total_supply as u128));
        
        // Return amounts cast back to u64
        ((amount_1 as u64), (amount_2 as u64))
    }

    public fun claim_fees<BaseType, QuoteType>(
        pool: &mut LiquidityPool<BaseType, QuoteType>,
        ctx: &mut TxContext
    ): (Coin<BaseType>, Coin<QuoteType>) {
        let (claimable_amount_1, claimable_amount_2) = gauge_claimable_fees(pool);

        let withdrawn_asset_1 = if (claimable_amount_1 > 0) {
            let claim_balance = balance::split(&mut pool.base_fees, claimable_amount_1);
            coin::from_balance(claim_balance, ctx)
        } else {
            coin::zero<BaseType>(ctx)
        };

        let withdrawn_asset_2 = if (claimable_amount_2 > 0) {
            let claim_balance = balance::split(&mut pool.quote_fees, claimable_amount_2);
            coin::from_balance(claim_balance, ctx)
        } else {
            coin::zero<QuoteType>(ctx)
        };

        (withdrawn_asset_1, withdrawn_asset_2)
    }

    public fun gauge_claimable_fees<BaseType, QuoteType>(
        pool: &LiquidityPool<BaseType, QuoteType>
    ): (u64, u64) {
        let base_fees = balance::value(&pool.base_fees);
        let quote_fees = balance::value(&pool.quote_fees);
        (base_fees, quote_fees)
    }

    #[allow(lint(self_transfer))]
    public fun create<BaseType, QuoteType>(
        base_metadata: &CoinMetadata<BaseType>,
        quote_metadata: &CoinMetadata<QuoteType>,
        configs: &mut LiquidityPoolConfigs,
        is_stable: bool,
        ctx: &mut TxContext
    ): ID {
        if (!is_sorted(base_metadata, quote_metadata)) {
            return create(quote_metadata, base_metadata, configs, is_stable, ctx)
        };

        let fee_bps = if (is_stable) {
            configs.stable_fee_bps
        } else {
            configs.volatile_fee_bps
        };

        // Create the pool
        let liquidity_pool = LiquidityPool<BaseType, QuoteType> {
            id: object::new(ctx),
            base_balance: balance::zero<BaseType>(),
            quote_balance: balance::zero<QuoteType>(),
            base_fees: balance::zero<BaseType>(),
            quote_fees: balance::zero<QuoteType>(),
            swap_fee_bps: fee_bps,
            is_stable,
        };

        // Create fees accounting
        let fees_accounting = FeesAccounting {
            id: object::new(ctx),
            total_fees_base: 0,
            total_fees_quote: 0,
            total_fees_at_last_claim_base: table::new<address, u128>(ctx),
            total_fees_at_last_claim_quote: table::new<address, u128>(ctx),
            claimable_base: table::new<address, u128>(ctx),
            claimable_quote: table::new<address, u128>(ctx)
        };

        let liquidity_pool_id = object::id(&liquidity_pool);
        
        // Add pool ID to configs BEFORE sharing
        vector::push_back(&mut configs.all_pools, liquidity_pool_id);

        // Share objects explicitly
        transfer::share_object(fees_accounting);
        transfer::public_transfer(liquidity_pool, tx_context::sender(ctx));

        liquidity_pool_id
    }

    public fun get_trade_diff<BaseType, QuoteType>(
        pool: &LiquidityPool<BaseType, QuoteType>,
        base_metadata: &CoinMetadata<BaseType>,
        quote_metadata: &CoinMetadata<QuoteType>,
        input_metadata: &CoinMetadata<BaseType>,
        amount_in: u64
    ): (u64, u64) {
        let (base_reserve, quote_reserve, base_decimals, quote_decimals) = (
            balance::value(&pool.base_balance),
            balance::value(&pool.quote_balance),
            coin::get_decimals(base_metadata),
            coin::get_decimals(quote_metadata)
        );

        let selected_scale = if (input_metadata == base_metadata) {
            base_decimals 
        } else {
            quote_decimals
        };

        let calculated_amount_out = if (input_metadata == base_metadata) {
            assert!(quote_reserve != 0, E_ZERO_TOTAL_POWER);
            (((base_reserve as u128) * 
            (std::u64::pow(10, quote_decimals) as u128) / 
            (quote_reserve as u128)) as u64)
        } else {
            assert!(base_reserve != 0, E_ZERO_TOTAL_POWER);
            (((quote_reserve as u128) * 
            (std::u64::pow(10, base_decimals) as u128) / 
            (base_reserve as u128)) as u64)
        };

        let (amount_out_for_calculated, _fee) = get_amount_out(
            pool,
            base_metadata,
            quote_metadata,
            calculated_amount_out
        );
        assert!(calculated_amount_out != 0, E_ZERO_TOTAL_POWER);

        let (amount_out_for_input, _fee) = get_amount_out(
            pool,
            base_metadata,
            quote_metadata,
            amount_in
        );
        assert!(amount_in != 0, E_ZERO_TOTAL_POWER);

        (
            (((amount_out_for_calculated as u128) * 
            (std::u64::pow(10, selected_scale) as u128) / 
            (calculated_amount_out as u128)) as u64),
            (((amount_out_for_input as u128) * 
            (std::u64::pow(10, selected_scale) as u128) / 
            (amount_in as u128)) as u64)
        )
    }

    public fun is_stable<BaseType, QuoteType>(pool: &LiquidityPool<BaseType, QuoteType>): bool {
        pool.is_stable
    }

    public fun liquidity_out<BaseType, QuoteType>(
        pool: &LiquidityPool<BaseType, QuoteType>,
        base_metadata: &CoinMetadata<BaseType>,
        quote_metadata: &CoinMetadata<QuoteType>,
        amount_base: u64,
        amount_quote: u64,
        is_stable: bool,
    ): u64 {
        if (!is_sorted(base_metadata, quote_metadata)) {
            return liquidity_out(
                pool,
                base_metadata,
                quote_metadata,
                amount_quote,
                amount_base,
                is_stable
            )
        };

        let base_reserve = balance::value(&pool.base_balance);
        let quote_reserve = balance::value(&pool.quote_balance);
        let total_supply = base_reserve + quote_reserve;

        if (total_supply == 0) {
            ((std::u64::sqrt((amount_base) * (amount_quote)) as u64)) - 1000
        } else {
            assert!(base_reserve != 0, E_ZERO_TOTAL_POWER);
            assert!(quote_reserve != 0, E_ZERO_TOTAL_POWER);

            std::u64::min(
                ((amount_base as u128) * (total_supply as u128) / (base_reserve as u128)) as u64,
                ((amount_quote as u128) * (total_supply as u128) / (quote_reserve as u128)) as u64
            )
        }
    }

    public fun total_supply<BaseType, QuoteType>(
        pool: &LiquidityPool<BaseType, QuoteType>
    ): u128 {
        let base_reserve = (balance::value(&pool.base_balance) as u128);
        let quote_reserve = (balance::value(&pool.quote_balance) as u128);
        base_reserve + quote_reserve
    }

    public fun min_liquidity(): u64 {
        1000
    }

    public fun mint_lp<BaseType, QuoteType>(
        pool: &mut LiquidityPool<BaseType, QuoteType>,
        fees_accounting: &mut FeesAccounting,
        base_metadata: &CoinMetadata<BaseType>,
        quote_metadata: &CoinMetadata<QuoteType>,
        input_base_coin: Coin<BaseType>,
        input_quote_coin: Coin<QuoteType>,
        is_stable: bool,
        ctx: &mut TxContext
    ): u64 {
        if (!is_sorted(base_metadata, quote_metadata)) {
            return mint_lp(
                pool,
                fees_accounting,
                base_metadata,
                quote_metadata,
                input_base_coin,
                input_quote_coin,
                is_stable,
                ctx
            )
        };

        let amount_base = coin::value(&input_base_coin);
        let amount_quote = coin::value(&input_quote_coin);
        assert!(amount_base > 0 && amount_quote > 0, E_INSUFFICIENT_BALANCE);

        let base_reserve = balance::value(&pool.base_balance);
        let quote_reserve = balance::value(&pool.quote_balance);
        let total_supply = base_reserve + quote_reserve;

        let liquidity_out = if (total_supply == 0) {
            ((std::u64::sqrt((amount_base) * (amount_quote)) as u64)) - 1000
        } else {
            assert!(base_reserve != 0, E_ZERO_TOTAL_POWER);
            assert!(quote_reserve != 0, E_ZERO_TOTAL_POWER);
            std::u64::min(
                ((amount_base as u128) * (total_supply as u128) / (base_reserve as u128)) as u64,
                ((amount_quote as u128) * (total_supply as u128) / (quote_reserve as u128)) as u64
            )
        };

        assert!(liquidity_out > 0, E_MIN_LOCK_TIME);

        // Add tokens to pool
        let base_balance = coin::into_balance(input_base_coin);
        let quote_balance = coin::into_balance(input_quote_coin);
        balance::join(&mut pool.base_balance, base_balance);
        balance::join(&mut pool.quote_balance, quote_balance);

        // Update fees accounting
        fees_accounting.total_fees_base = fees_accounting.total_fees_base;
        fees_accounting.total_fees_quote = fees_accounting.total_fees_quote;

        liquidity_out
    }

    public fun pool_reserve<BaseType, QuoteType>(
        pool: &LiquidityPool<BaseType, QuoteType>,
        base_metadata: &CoinMetadata<BaseType>,
        quote_metadata: &CoinMetadata<QuoteType>
    ): (u64, u64, u8, u8) {
        (
            balance::value(&pool.base_balance),
            balance::value(&pool.quote_balance),
            coin::get_decimals(base_metadata),
            coin::get_decimals(quote_metadata)
        )
    }

    public fun pool_reserves<BaseType, QuoteType>(
        pool: &LiquidityPool<BaseType, QuoteType>
    ): (u64, u64) {
        (
            balance::value(&pool.base_balance),
            balance::value(&pool.quote_balance)
        )
    }

    public entry fun set_fee_manager(
        configs: &mut LiquidityPoolConfigs,
        new_fee_manager: address,
        ctx: &mut TxContext
    ) {
        assert!(
            tx_context::sender(ctx) == configs.fee_manager,
            E_NOT_OWNER
        );
        configs.pending_fee_manager = new_fee_manager;
    }

    public entry fun set_pause(
        configs: &mut LiquidityPoolConfigs,
        pause_status: bool,
        ctx: &mut TxContext
    ) {
        assert!(
            tx_context::sender(ctx) == configs.pauser,
            E_NOT_OWNER
        );
        configs.is_paused = pause_status;
    }

    public entry fun set_pauser(
        configs: &mut LiquidityPoolConfigs,
        new_pauser: address,
        ctx: &mut TxContext
    ) {
        assert!(
            tx_context::sender(ctx) == configs.pauser,
            E_NOT_OWNER
        );
        configs.pending_pauser = new_pauser;
    }

    public entry fun set_pool_swap_fee<BaseType, QuoteType>(
        pool: &mut LiquidityPool<BaseType, QuoteType>,
        configs: &LiquidityPoolConfigs,
        new_swap_fee: u64,
        ctx: &mut TxContext
    ) {
        assert!(new_swap_fee <= 30, E_ZERO_AMOUNT);
        
        assert!(tx_context::sender(ctx) == configs.fee_manager, E_NOT_OWNER);
        
        pool.swap_fee_bps = new_swap_fee;
    }

    public entry fun set_stable_fee(
        configs: &mut LiquidityPoolConfigs,
        new_stable_fee: u64,
        ctx: &mut TxContext
    ) {
        assert!(new_stable_fee <= 30, E_ZERO_AMOUNT);
        
        assert!(tx_context::sender(ctx) == configs.fee_manager, E_NOT_OWNER);
        
        configs.stable_fee_bps = new_stable_fee;
    }

    public entry fun set_volatile_fee(
        configs: &mut LiquidityPoolConfigs,
        new_volatile_fee: u64,
        ctx: &mut TxContext
    ) {
        assert!(new_volatile_fee <= 30, E_ZERO_AMOUNT);
        
        assert!(tx_context::sender(ctx) == configs.fee_manager, E_NOT_OWNER);
        
        configs.volatile_fee_bps = new_volatile_fee;
    }

    public fun supported_inner_assets<BaseType, QuoteType>(
        base_metadata: &CoinMetadata<BaseType>,
        quote_metadata: &CoinMetadata<QuoteType>
    ): vector<ID> {
        let mut inner_assets = vector::empty<ID>();
        
        vector::push_back(&mut inner_assets, object::id(base_metadata));
        vector::push_back(&mut inner_assets, object::id(quote_metadata));
        
        inner_assets
    }

    public fun supported_native_fungible_assets<BaseType, QuoteType>(
        base_metadata: &CoinMetadata<BaseType>,
        quote_metadata: &CoinMetadata<QuoteType>,
        wrapper_store: &WrapperStore,
    ): vector<ID> {
        let mut inner_assets = supported_inner_assets(base_metadata, quote_metadata);
        let mut native_assets = vector::empty<ID>();
        
        vector::reverse(&mut inner_assets);
        let mut inner_assets_length = vector::length(&inner_assets);
        
        while (inner_assets_length > 0) {
            let asset_id = vector::pop_back(&mut inner_assets);
            if (!coin_wrapper::is_wrapper(wrapper_store, asset_id)) {
                vector::push_back(&mut native_assets, asset_id);
            };
            inner_assets_length = inner_assets_length - 1;
        };
        
        vector::destroy_empty(inner_assets);
        native_assets
    }

    public fun supported_token_strings<BaseType, QuoteType>(
        base_metadata: &CoinMetadata<BaseType>,
        quote_metadata: &CoinMetadata<QuoteType>,
        wrapper_store: &WrapperStore,
    ): vector<String> {
        let mut inner_assets = supported_inner_assets(base_metadata, quote_metadata);
        let mut token_strings = vector::empty<String>();
        
        vector::reverse(&mut inner_assets);
        let mut inner_assets_length = vector::length(&inner_assets);
        
        while (inner_assets_length > 0) {
            let asset_id = vector::pop_back(&mut inner_assets);
            vector::push_back(
                &mut token_strings, 
                coin_wrapper::get_original(wrapper_store, asset_id)
            );
            inner_assets_length = inner_assets_length - 1;
        };
        
        vector::destroy_empty(inner_assets);
        token_strings
    }

    public fun swap_fee_bps<BaseType, QuoteType>(
        pool: &LiquidityPool<BaseType, QuoteType>
    ): u64 {
        pool.swap_fee_bps
    }

    public entry fun update_claimable_fees<BaseType, QuoteType>(
        _account: address,
        _pool: &mut LiquidityPool<BaseType, QuoteType>,
        _ctx: &mut TxContext
    ) {
        abort 0
    }

    // --- test helpers ---
    #[test_only]
    public fun init_for_testing(ctx: &mut TxContext) {
        init(LIQUIDITY_POOL {}, ctx)
    } 

    #[test_only]
    public(package) fun configs_id(configs: &LiquidityPoolConfigs): &UID {
        &configs.id
    }
}<|MERGE_RESOLUTION|>--- conflicted
+++ resolved
@@ -318,22 +318,13 @@
     }
 
     public fun liquidity_pool<BaseType, QuoteType>(
-<<<<<<< HEAD
         configs: &LiquidityPoolConfigs, // Need configs since that's where pools are stored
         base_metadata: &CoinMetadata<BaseType>,
-=======
-        pool_id: &mut UID, 
-        base_metadata: &CoinMetadata<BaseType>, 
->>>>>>> 7835ef7b
         quote_metadata: &CoinMetadata<QuoteType>,
         is_stable: bool
     ): &mut LiquidityPool<BaseType, QuoteType> {
         let pool_name = pool_name(base_metadata, quote_metadata, is_stable);
-<<<<<<< HEAD
         dynamic_object_field::borrow(&configs.id, pool_name)
-=======
-        dynamic_field::borrow_mut(pool_id, pool_name)
->>>>>>> 7835ef7b
     }
     
     public fun liquidity_pool_address<BaseType, QuoteType>(
