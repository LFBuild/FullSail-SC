module full_sail::vote_manager {
    use std::ascii::{Self, String};
    use std::string;
    use sui::table::{Self, Table};
    use sui::vec_map::{Self, VecMap};
    use sui::coin::{Self, Coin, CoinMetadata};
    use sui::clock::Clock;
    use std::debug;
    //use sui::package::{Self, UpgradeCap};

    use full_sail::voting_escrow::{Self, VeFullSailToken, VeFullSailCollection};
    use full_sail::fullsail_token::{Self, FULLSAIL_TOKEN, FullSailManager};
    use full_sail::coin_wrapper::{Self, WrapperStore, COIN_WRAPPER, WrapperStoreCap};
    use full_sail::token_whitelist::{Self, TokenWhitelist, TokenWhitelistAdminCap, RewardTokenWhitelistPerPool};
    use full_sail::gauge::{Self, Gauge};
    use full_sail::epoch;
    use full_sail::minter::{Self, MinterConfig};
    use full_sail::liquidity_pool::{Self, LiquidityPool};
    use full_sail::rewards_pool::{Self, RewardsPool};

    // --- errors ---
    const E_GAUGE_INACTIVE: u64 = 1;
    const E_NOT_OWNER: u64 = 2;
    const E_INVALID_COIN: u64 = 3;
    const E_VECTOR_LENGTH_MISMATCH: u64 = 4;
    const E_NOT_OPERATOR: u64 = 5;
    const E_GAUGE_NOT_EXISTS: u64 = 6;
    const E_REWARD_TOKEN_NOT_WHITELISTED: u64 = 7;
    const E_TOKENS_RECENTLY_VOTED: u64 = 8;
    const E_NO_VOTES_FOR_TOKEN: u64 = 9;
    const E_NFT_EXISTS: u64 = 10;
    const E_ALREADY_VOTED_THIS_EPOCH: u64 = 11;
    const E_RECENTLY_VOTED: u64 = 12;
    const E_NOT_GOVERNANCE: u64 = 13;
    const E_ZERO_TOTAL_WEIGHT: u64 = 14;
    const E_GAUGE_NOT_FOUND: u64 = 15;
    const E_GAUGE_ALREADY_ACTIVE: u64 = 16;

    // --- structs ---
    // otw
    public struct VOTE_MANAGER has drop {}

    public struct AdministrativeData has key {
        id: UID,
        active_gauges: Table<ID, bool>,
        active_gauges_list: vector<ID>,
        pool_to_gauge: Table<ID, ID>,
        gauge_to_fees_pool: Table<ID, ID>,
        gauge_to_incentive_pool: Table<ID, ID>,
        operator: address,
        governance: address,
        pending_distribution_epoch: u64
    }

    public struct GaugeRegistry<phantom BaseType, phantom QuoteType> has key {
        id: UID,
        gauges: Table<ID, Gauge<BaseType, QuoteType>>,
    }

    public struct NullCoin {
        dummy_field: bool,
    }

    public struct VeTokenVoteAccounting has key {
        id: UID,
        votes_for_pools_by_ve_token: Table<ID, VecMap<ID, u64>>,
        last_voted_epoch: Table<ID, u64>,
    }

    public struct GaugeVoteAccounting has key {
        id: UID,
        total_votes: u128,
        votes_for_gauges: VecMap<ID, u128>
    }

    public struct VoteManagerAdminCap has key { 
        id: UID 
    }

        // --- Initialize function ---
    fun init(_otw: VOTE_MANAGER, ctx: &mut TxContext) {
        let admin_cap = VoteManagerAdminCap {
            id: object::new(ctx)
        };

        let administrative_data = AdministrativeData {
            id: object::new(ctx),
            active_gauges: table::new(ctx),
            active_gauges_list: vector::empty(),
            pool_to_gauge: table::new(ctx),
            gauge_to_fees_pool: table::new(ctx),
            gauge_to_incentive_pool: table::new(ctx),
            operator: tx_context::sender(ctx),
            governance: tx_context::sender(ctx),
            pending_distribution_epoch: 0
        };

        let ve_token_vote_accounting = VeTokenVoteAccounting {
            id: object::new(ctx),
            votes_for_pools_by_ve_token: table::new(ctx),
            last_voted_epoch: table::new(ctx),
        };

        let gauge_vote_accounting = GaugeVoteAccounting {
            id: object::new(ctx),
            total_votes: 0,
            votes_for_gauges: vec_map::empty()
        };

        transfer::share_object(administrative_data);
        transfer::share_object(ve_token_vote_accounting);
        transfer::share_object(gauge_vote_accounting);
        transfer::transfer(admin_cap, tx_context::sender(ctx));
    }

    public fun create_gauge_registry<BaseType, QuoteType>(ctx: &mut TxContext): GaugeRegistry<BaseType, QuoteType> {
        GaugeRegistry {
            id: object::new(ctx),
            gauges: table::new(ctx),
        }
    }

    public entry fun claim_rewards<BaseType, QuoteType, T0, T1, T2, T3, T4, T5, T6, T7, T8, T9, T10, T11, T12, T13, T14>(
        ve_token: &VeFullSailToken<FULLSAIL_TOKEN>,
        liquidity_pool: &LiquidityPool<BaseType, QuoteType>,
        epoch_id: u64,
        admin_data: &AdministrativeData,
        rewards_pool: &mut RewardsPool<BaseType>,
        wrapper_store: &mut WrapperStore,
        clock: &Clock,
        ctx: &mut TxContext
    ) {
        let gauge = get_gauge_id(admin_data, liquidity_pool);
        assert!(is_gauge_active(admin_data, gauge), E_GAUGE_INACTIVE);

        let account_addr = tx_context::sender(ctx);
        assert!(voting_escrow::token_owner(ve_token) == account_addr, E_NOT_OWNER);
        
        let mut rewards = rewards_pool::claim_rewards(account_addr, rewards_pool, epoch_id, clock, ctx);
        vector::append(&mut rewards, rewards_pool::claim_rewards(account_addr, rewards_pool, epoch_id, clock, ctx));
        
        let mut valid_coins = vector::empty<String>();
        add_valid_coin<T0>(&mut valid_coins);
        add_valid_coin<T1>(&mut valid_coins);
        add_valid_coin<T2>(&mut valid_coins);
        add_valid_coin<T3>(&mut valid_coins);
        add_valid_coin<T4>(&mut valid_coins);
        add_valid_coin<T5>(&mut valid_coins);
        add_valid_coin<T6>(&mut valid_coins);
        add_valid_coin<T7>(&mut valid_coins);
        add_valid_coin<T8>(&mut valid_coins);
        add_valid_coin<T9>(&mut valid_coins);
        add_valid_coin<T10>(&mut valid_coins);
        add_valid_coin<T11>(&mut valid_coins);
        add_valid_coin<T12>(&mut valid_coins);
        add_valid_coin<T13>(&mut valid_coins);
        add_valid_coin<T14>(&mut valid_coins);

        vector::reverse(&mut rewards);
        let mut rewards_length = vector::length(&rewards);
        while (rewards_length > 0) {
            let reward = vector::pop_back(&mut rewards);
            if (coin::value(&reward) == 0) {
                coin::destroy_zero(reward);
            } else {
                let metadata_id = object::id(&reward);
                if (coin_wrapper::is_wrapper(wrapper_store, metadata_id)) {
                    let original = coin_wrapper::get_original(wrapper_store, metadata_id);
                    let (found, index) = vector::index_of(&valid_coins, &original);
                    assert!(found, E_INVALID_COIN);

                    let wrapped_coin = coin_wrapper::wrap(wrapper_store, reward, ctx);

                    if (index == 0) { unwrap_and_deposit<T0>(wrapper_store, account_addr, wrapped_coin); }
                    else if (index == 1) { unwrap_and_deposit<T1>(wrapper_store, account_addr, wrapped_coin); }
                    else if (index == 2) { unwrap_and_deposit<T2>(wrapper_store, account_addr, wrapped_coin); }
                    else if (index == 3) { unwrap_and_deposit<T3>(wrapper_store, account_addr, wrapped_coin); }
                    else if (index == 4) { unwrap_and_deposit<T4>(wrapper_store, account_addr, wrapped_coin); }
                    else if (index == 5) { unwrap_and_deposit<T5>(wrapper_store, account_addr, wrapped_coin); }
                    else if (index == 6) { unwrap_and_deposit<T6>(wrapper_store, account_addr, wrapped_coin); }
                    else if (index == 7) { unwrap_and_deposit<T7>(wrapper_store, account_addr, wrapped_coin); }
                    else if (index == 8) { unwrap_and_deposit<T8>(wrapper_store, account_addr, wrapped_coin); }
                    else if (index == 9) { unwrap_and_deposit<T9>(wrapper_store, account_addr, wrapped_coin); }
                    else if (index == 10) { unwrap_and_deposit<T10>(wrapper_store, account_addr, wrapped_coin); }
                    else if (index == 11) { unwrap_and_deposit<T11>(wrapper_store, account_addr, wrapped_coin); }
                    else if (index == 12) { unwrap_and_deposit<T12>(wrapper_store, account_addr, wrapped_coin); }
                    else if (index == 13) { unwrap_and_deposit<T13>(wrapper_store, account_addr, wrapped_coin); }
                    else {
                        assert!(index == 14, E_INVALID_COIN);
                        unwrap_and_deposit<T14>(wrapper_store, account_addr, wrapped_coin);
                    };
                } else {
                    transfer::public_transfer(reward, account_addr);
                };
            };
            rewards_length = rewards_length - 1;
        };
        vector::destroy_empty(rewards);
    }

    public fun get_gauge<BaseType, QuoteType>(
        gauge_registry: &mut GaugeRegistry<BaseType, QuoteType>,
        gauge_id: ID
    ): &mut Gauge<BaseType, QuoteType> {
        table::borrow_mut(&mut gauge_registry.gauges, gauge_id)
    }

    public fun get_gauge_id<BaseType, QuoteType>(
        admin_data: &AdministrativeData,
        liquidity_pool: &LiquidityPool<BaseType, QuoteType>
    ): ID {
        let pool_id = object::id(liquidity_pool);
        *table::borrow(&admin_data.pool_to_gauge, pool_id)
    }

    public fun get_gauges(
        admin_data: &AdministrativeData,
        mut liquidity_pools: vector<ID>
    ): vector<ID> {
        let mut gauges = vector::empty();
        vector::reverse(&mut liquidity_pools);
        
        while (!vector::is_empty(&liquidity_pools)) {
            let pool_id = vector::pop_back(&mut liquidity_pools);
            let gauge_id = *table::borrow(&admin_data.pool_to_gauge, pool_id);
            vector::push_back(&mut gauges, gauge_id);
        };

        vector::destroy_empty(liquidity_pools);
        gauges
    }

    public fun is_gauge_active(
        admin_data: &AdministrativeData,
        gauge_id: ID
    ): bool {
        if (table::contains(&admin_data.active_gauges, gauge_id)) {
            *table::borrow(&admin_data.active_gauges, gauge_id)
        } else {
            false
        }
    }

    public fun fees_pool<BaseType, QuoteType>(
        admin_data: &AdministrativeData,
        liquidity_pool: &LiquidityPool<BaseType, QuoteType>
    ): ID {
        let gauge_id = get_gauge_id(admin_data, liquidity_pool);
        *table::borrow(&admin_data.gauge_to_fees_pool, gauge_id)
    }

    public fun incentive_pool<BaseType, QuoteType>(
        admin_data: &AdministrativeData,
        liquidity_pool: &LiquidityPool<BaseType, QuoteType>
    ): ID {
        let gauge_id = get_gauge_id(admin_data, liquidity_pool);
        *table::borrow(&admin_data.gauge_to_incentive_pool, gauge_id)
    }

    fun add_valid_coin<T>(coins: &mut vector<String>) {
        let coin_name = coin_wrapper::format_coin<T>();
        if (coin_name != coin_wrapper::format_coin<NullCoin>()) {
            vector::push_back(coins, coin_name);
        };
    }

    fun unwrap_and_deposit<CoinType>(
        wrapper_store: &mut WrapperStore,
        recipient: address,
        coin: Coin<COIN_WRAPPER>
    ) {
        if (coin::value(&coin) > 0) {
            let unwrapped = coin_wrapper::unwrap<CoinType>(wrapper_store, coin);
            transfer::public_transfer(unwrapped, recipient);
        } else {
            coin::destroy_zero(coin);
        };
    }

    public fun whitelist_coin<T>(
        admin_data: &AdministrativeData,
        admin_cap: &TokenWhitelistAdminCap,
        whitelist: &mut TokenWhitelist,
        wrapper_store: &mut WrapperStore,
        wrapper_cap: &WrapperStoreCap,
        otw: COIN_WRAPPER,
        ctx: &mut TxContext
    ) {
        assert!(admin_data.operator == tx_context::sender(ctx), E_NOT_OPERATOR);
        
        token_whitelist::whitelist_coin<T>(admin_cap, whitelist);
        coin_wrapper::register_coin<T>(wrapper_cap, otw, wrapper_store, ctx);
        
        let mut tokens = vector::empty<String>();
        vector::push_back(&mut tokens, coin_wrapper::format_coin<T>());
    }

    public fun claimable_rewards<BaseType>(
        ve_token: &VeFullSailToken<FULLSAIL_TOKEN>,
        rewards_pool: &RewardsPool<BaseType>,
        wrapper_store: &WrapperStore,
        clock: &Clock,
        epoch_id: u64,
    ): VecMap<String, u64> {
        let account_addr = voting_escrow::token_owner(ve_token);
        
        let (mut fee_metadata, mut fee_amounts) = rewards_pool::claimable_rewards(account_addr, rewards_pool, epoch_id, clock);
        
        let (incentive_metadata, incentive_amounts) = rewards_pool::claimable_rewards(account_addr, rewards_pool, epoch_id, clock);
        
        vector::append(&mut fee_metadata, incentive_metadata);
        vector::append(&mut fee_amounts, incentive_amounts);
        
        let mut combined_rewards = vec_map::empty();
        
        vector::reverse(&mut fee_metadata);
        vector::reverse(&mut fee_amounts);
        
        let mut metadata_len = vector::length(&fee_metadata);
        assert!(metadata_len == vector::length(&fee_amounts), E_VECTOR_LENGTH_MISMATCH);
        
        while (metadata_len > 0) {
            let amount = vector::pop_back(&mut fee_amounts);
            if (amount > 0) {
                let metadata_id = vector::pop_back(&mut fee_metadata);
                let coin_name = coin_wrapper::get_original(wrapper_store, metadata_id);
                
                if (vec_map::contains(&combined_rewards, &coin_name)) {
                    let current_amount = vec_map::get_mut(&mut combined_rewards, &coin_name);
                    *current_amount = *current_amount + amount;
                } else {
                    vec_map::insert(&mut combined_rewards, coin_name, amount);
                };
            };
            metadata_len = metadata_len - 1;
        };
        
        vector::destroy_empty(fee_metadata);
        vector::destroy_empty(fee_amounts);
        combined_rewards
    }  

    public entry fun whitelist_native_fungible_assets(
        admin_data: &AdministrativeData,
        admin_cap: &TokenWhitelistAdminCap,
        whitelist: &mut TokenWhitelist,
        mut assets: vector<ID>,
        ctx: &mut TxContext
    ) {
        assert!(admin_data.operator == tx_context::sender(ctx), E_NOT_OPERATOR);
        
        token_whitelist::whitelist_native_fungible_assets(admin_cap, whitelist, assets);
        let mut tokens = vector::empty<String>();
        
        vector::reverse(&mut assets);
        
        let mut assets_len = vector::length(&assets);
        while (assets_len > 0) {
            vector::push_back(&mut tokens, coin_wrapper::format_fungible_asset(vector::pop_back(&mut assets)));
            assets_len = assets_len - 1;
        };
        vector::destroy_empty(assets);
    }

    public entry fun claim_rebase(
        account: address,
        ve_token: &mut VeFullSailToken<FULLSAIL_TOKEN>,
        collection: &mut VeFullSailCollection,
        manager: &mut FullSailManager,
        clock: &Clock,
        ctx: &mut TxContext
    ) {
        let account_addr = tx_context::sender(ctx);
        assert!(voting_escrow::token_owner(ve_token) == account_addr, E_NOT_OWNER);

        voting_escrow::claim_rebase(account, ve_token, collection, manager, clock, ctx);
    }

    public fun claimable_rebase(
        ve_token: &VeFullSailToken<FULLSAIL_TOKEN>,
        collection: &VeFullSailCollection,
        clock: &Clock
    ): u64 {
        voting_escrow::claimable_rebase(ve_token, collection, clock)
    }

    public entry fun advance_epoch<BaseType, QuoteType>(
        admin_data: &mut AdministrativeData,
        gauge_vote_accounting: &mut GaugeVoteAccounting,
        manager: &mut FullSailManager,
        collection: &mut VeFullSailCollection,
        gauge_registry: &mut Table<ID, Gauge<BaseType, QuoteType>>,
        rewards_pool_registry: &mut Table<ID, RewardsPool<BaseType>>,
        minter: &mut MinterConfig,
        clock: &Clock,
        ctx: &mut TxContext
    ) {
        let current_epoch = epoch::now(clock);
        
        // Check if we already processed this epoch
        if (admin_data.pending_distribution_epoch == current_epoch) {
            return
        };
        
        // Update pending distribution epoch
        admin_data.pending_distribution_epoch = current_epoch;
        
        // Get minted tokens and rebase tokens
        let (mut minted_tokens, rebase_tokens) = minter::mint(minter, manager, collection, clock, ctx);
        
        // Add rebase tokens to voting escrow
        let rebase_amount = coin::value(&rebase_tokens);
        voting_escrow::add_rebase(collection, rebase_amount, current_epoch - 1, clock);
        coin::destroy_zero(rebase_tokens);
        
        // Process gauge votes and distribute rewards
        let gauge_entries = vec_map::keys(&gauge_vote_accounting.votes_for_gauges);
        
        let coins_amount = coin::value(&minted_tokens);
        let mut i = 0;
        let len = vector::length(&gauge_entries);
        
        while (i < len) {
            let gauge_id = *vector::borrow(&gauge_entries, i);
            let vote_amount = *vec_map::get(&gauge_vote_accounting.votes_for_gauges, &gauge_id);
            
            if (gauge_vote_accounting.total_votes > 0) {
                let amount_to_extract = (((coins_amount as u128) * vote_amount / gauge_vote_accounting.total_votes) as u64);
                if (amount_to_extract > 0) {
                    let extracted_tokens = coin::split(&mut minted_tokens, amount_to_extract, ctx);

                    if (table::contains(gauge_registry, gauge_id)) {
                        let gauge = table::borrow_mut(gauge_registry, gauge_id);
                        let extracted_balance = coin::into_balance(extracted_tokens);
                        gauge::add_rewards(gauge, extracted_balance, clock);
                    } else {
                        coin::destroy_zero(extracted_tokens);
                    };

                };
            };
            
            i = i + 1;
        };
        
        // process active gauges and their fees
        let active_gauges = &admin_data.active_gauges_list;
        let mut i = 0;
        while (i < vector::length(active_gauges)) {
            let gauge_id = *vector::borrow(active_gauges, i);

            if (table::contains(gauge_registry, gauge_id)) {
                let gauge = table::borrow_mut(gauge_registry, gauge_id);
                let (gauge_fees, claim_fees) = gauge::claim_fees(gauge, ctx);

                if (coin::value(&gauge_fees) > 0 || coin::value(&claim_fees) > 0) {
                    let mut base_rewards = vector::empty<Coin<BaseType>>();
                    vector::push_back(&mut base_rewards, gauge_fees);
                    coin::destroy_zero(claim_fees);
                    
                    let fees_pool_id = *table::borrow(&admin_data.gauge_to_fees_pool, gauge_id);
                    let mut metadata = vector::empty<ID>();
                    vector::push_back(&mut metadata, gauge_id);
                    let pool = table::borrow_mut(rewards_pool_registry, fees_pool_id);
                    rewards_pool::add_rewards(pool, metadata, base_rewards, current_epoch, ctx);

                } else {
                    coin::destroy_zero(gauge_fees);
                    coin::destroy_zero(claim_fees);
                };

                i = i + 1;
            };
        };
        
        // Burn or destroy remaining minted tokens
        if (coin::value(&minted_tokens) > 0) {
            fullsail_token::burn(fullsail_token::get_treasury_cap(manager), minted_tokens);
        } else {
            coin::destroy_zero(minted_tokens);
        };
        
        // Reset total votes
        gauge_vote_accounting.total_votes = 0;
        gauge_vote_accounting.votes_for_gauges = vec_map::empty();
    }

    public fun all_claimable_rewards<BaseType>(
        ve_token: &VeFullSailToken<FULLSAIL_TOKEN>,
        epoch_count: u64,
        rewards_pool: &RewardsPool<BaseType>,
        wrapper_store: &WrapperStore,
        clock: &Clock,
    ) : VecMap<u64, VecMap<String, u64>> {
        let mut all_rewards = vec_map::empty<u64, VecMap<String, u64>>();
        let current_epoch = epoch::now(clock);
        let mut start_epoch = current_epoch - epoch_count;
        
        while (start_epoch < current_epoch) {
            let epoch_rewards = claimable_rewards(ve_token, rewards_pool, wrapper_store, clock, start_epoch);
            if (vec_map::is_empty(&epoch_rewards) == false) {
                vec_map::insert(&mut all_rewards, start_epoch, epoch_rewards);
            };
            start_epoch = start_epoch + 1;
        };
        
        all_rewards
    }

    public fun all_current_votes<BaseType, QuoteType>(
        gauge_vote_accounting: &GaugeVoteAccounting,
        gauge_registry: &mut Table<ID, Gauge<BaseType, QuoteType>>
    ) : (VecMap<ID, u128>, u128) {
        let votes_for_gauges = &gauge_vote_accounting.votes_for_gauges;
        let mut liquidity_pools = vector::empty<ID>();
        let mut gauge_ids = vec_map::keys(votes_for_gauges);
        vector::reverse(&mut gauge_ids);
        
        let mut gauge_len = vector::length(&gauge_ids);
        while (gauge_len > 0) {
            let gauge_id = vector::pop_back(&mut gauge_ids);
            if (table::contains(gauge_registry, gauge_id)) {
                let gauge = table::borrow_mut(gauge_registry, gauge_id);
                vector::push_back(
                    &mut liquidity_pools, 
                    object::id(gauge::liquidity_pool(gauge))
                );
            };
            gauge_len = gauge_len - 1;
        };
        
        vector::destroy_empty(gauge_ids);
        
        let mut result_map = vec_map::empty();
        let mut i = 0;
        while (i < vector::length(&liquidity_pools)) {
            let pool_id = *vector::borrow(&liquidity_pools, i);
            let vote_amount = *vec_map::get(votes_for_gauges, &pool_id);
            vec_map::insert(&mut result_map, pool_id, vote_amount);
            i = i + 1;
        };
        
        (result_map, gauge_vote_accounting.total_votes)
    }

    public entry fun claim_rewards_6<BaseType, QuoteType, T0, T1, T2, T3, T4, T5>(
        ve_token: &VeFullSailToken<FULLSAIL_TOKEN>,
        liquidity_pool: &LiquidityPool<BaseType, QuoteType>,
        epoch_id: u64,
        admin_data: &AdministrativeData,
        rewards_pool: &mut RewardsPool<BaseType>,
        wrapper_store: &mut WrapperStore,
        clock: &Clock,
        ctx: &mut TxContext
    ) {
        let gauge = get_gauge_id(admin_data, liquidity_pool);
        assert!(is_gauge_active(admin_data, gauge), E_GAUGE_INACTIVE);

        let account_addr = tx_context::sender(ctx);
        assert!(voting_escrow::token_owner(ve_token) == account_addr, E_NOT_OWNER);
        
        let mut rewards = rewards_pool::claim_rewards(account_addr, rewards_pool, epoch_id, clock, ctx);
        vector::append(&mut rewards, rewards_pool::claim_rewards(account_addr, rewards_pool, epoch_id, clock, ctx));
        
        let mut valid_coins = vector::empty<String>();
        add_valid_coin<T0>(&mut valid_coins);
        add_valid_coin<T1>(&mut valid_coins);
        add_valid_coin<T2>(&mut valid_coins);
        add_valid_coin<T3>(&mut valid_coins);
        add_valid_coin<T4>(&mut valid_coins);
        add_valid_coin<T5>(&mut valid_coins);

        vector::reverse(&mut rewards);
        let mut rewards_length = vector::length(&rewards);
        while (rewards_length > 0) {
            let reward = vector::pop_back(&mut rewards);
            if (coin::value(&reward) == 0) {
                coin::destroy_zero(reward);
            } else {
                let metadata_id = object::id(&reward);
                if (coin_wrapper::is_wrapper(wrapper_store, metadata_id)) {
                    let original = coin_wrapper::get_original(wrapper_store, metadata_id);
                    let (found, index) = vector::index_of(&valid_coins, &original);
                    assert!(found, E_INVALID_COIN);

                    let wrapped_coin = coin_wrapper::wrap(wrapper_store, reward, ctx);

                    if (index == 0) { unwrap_and_deposit<T0>(wrapper_store, account_addr, wrapped_coin); }
                    else if (index == 1) { unwrap_and_deposit<T1>(wrapper_store, account_addr, wrapped_coin); }
                    else if (index == 2) { unwrap_and_deposit<T2>(wrapper_store, account_addr, wrapped_coin); }
                    else if (index == 3) { unwrap_and_deposit<T3>(wrapper_store, account_addr, wrapped_coin); }
                    else if (index == 4) { unwrap_and_deposit<T4>(wrapper_store, account_addr, wrapped_coin); }
                    else {
                        assert!(index == 5, E_INVALID_COIN);
                        unwrap_and_deposit<T5>(wrapper_store, account_addr, wrapped_coin);
                    };
                } else {
                    transfer::public_transfer(reward, account_addr);
                };
            };
            rewards_length = rewards_length - 1;
        };
        vector::destroy_empty(rewards);
    }

    public entry fun claim_rewards_all_6<BaseType, QuoteType, T0, T1, T2, T3, T4, T5>(
        ve_token: &VeFullSailToken<FULLSAIL_TOKEN>,
        liquidity_pool: &LiquidityPool<BaseType, QuoteType>,
        epoch_count: u64,
        admin_data: &AdministrativeData,
        rewards_pool: &mut RewardsPool<BaseType>,
        wrapper_store: &mut WrapperStore,
        clock: &Clock,
        ctx: &mut TxContext
    ) {
        let current_epoch = epoch::now(clock);
        let mut start_epoch = current_epoch - epoch_count;
        
        while (start_epoch < current_epoch) {
            claim_rewards_6<BaseType, QuoteType, T0, T1, T2, T3, T4, T5>(
                ve_token,
                liquidity_pool,
                start_epoch,
                admin_data,
                rewards_pool,
                wrapper_store,
                clock,
                ctx
            );
            start_epoch = start_epoch + 1;
        };
    }

    public entry fun batch_claim<BaseType, QuoteType, T0, T1, T2, T3, T4, T5>(
        mut ve_tokens: vector<VeFullSailToken<FULLSAIL_TOKEN>>,
        mut liquidity_pools: vector<LiquidityPool<BaseType, QuoteType>>,
        epoch_count: u64,
        admin_data: &AdministrativeData,
        rewards_pool: &mut RewardsPool<BaseType>,
        wrapper_store: &mut WrapperStore,
        clock: &Clock,
        ctx: &mut TxContext
    ) {
        vector::reverse(&mut ve_tokens);
        let mut ve_token_count = vector::length(&ve_tokens);
        
        while (ve_token_count > 0) {
            let ve_token = vector::pop_back(&mut ve_tokens);
            vector::reverse(&mut liquidity_pools);
            let mut pool_len = vector::length(&liquidity_pools);
            
            while (pool_len > 0) {
                let pool = vector::pop_back(&mut liquidity_pools);
                
                claim_rewards_all_6<BaseType, QuoteType, T0, T1, T2, T3, T4, T5>(
                    &ve_token,
                    &pool,
                    epoch_count,
                    admin_data,
                    rewards_pool,
                    wrapper_store,
                    clock,
                    ctx
                );
                
                vector::push_back(&mut liquidity_pools, pool);
                pool_len = pool_len - 1;
            };
            
            vector::push_back(&mut ve_tokens, ve_token);
            ve_token_count = ve_token_count - 1;
        };
        
        vector::destroy_empty(ve_tokens);
        vector::destroy_empty(liquidity_pools);
    }

    public fun last_voted_epoch(
        ve_token: &VeFullSailToken<FULLSAIL_TOKEN>,
        ve_token_accounting: &VeTokenVoteAccounting
    ): u64 {
        let token_id = object::id(ve_token);
        if (table::contains(&ve_token_accounting.last_voted_epoch, token_id)) {
            *table::borrow(&ve_token_accounting.last_voted_epoch, token_id)
        } else {
            0
        }
    }

    public fun can_vote(
        ve_token: &VeFullSailToken<FULLSAIL_TOKEN>, 
        ve_token_accounting: &VeTokenVoteAccounting,
        clock: &Clock
    ): bool {
        let last_vote_epoch = last_voted_epoch(ve_token, ve_token_accounting);
        last_vote_epoch < epoch::now(clock)
    }

    public fun claim_emissions<BaseType, QuoteType>(
        liquidity_pool: &LiquidityPool<BaseType, QuoteType>,
        admin_data: &AdministrativeData,
        gauge_registry: &mut Table<ID, Gauge<BaseType, QuoteType>>,
        clock: &Clock,
        ctx: &mut TxContext
    ): Coin<FULLSAIL_TOKEN> {
        let gauge_id = get_gauge_id(admin_data, liquidity_pool);
        assert!(is_gauge_active(admin_data, gauge_id), E_GAUGE_INACTIVE);
        
        let gauge = table::borrow_mut(gauge_registry, gauge_id);
        let balance = gauge::claim_rewards(gauge, ctx, clock);
        
        coin::from_balance(balance, ctx)
    }

    public entry fun claim_emissions_entry<BaseType, QuoteType>(
        liquidity_pool: &LiquidityPool<BaseType, QuoteType>,
        admin_data: &AdministrativeData,
        gauge_registry: &mut Table<ID, Gauge<BaseType, QuoteType>>,
        clock: &Clock,
        ctx: &mut TxContext
    ) {
        let emissions = claim_emissions(liquidity_pool, admin_data, gauge_registry, clock, ctx);
        transfer::public_transfer(emissions, tx_context::sender(ctx));
    }

    public entry fun claim_emissions_multiple<BaseType, QuoteType>(
        mut liquidity_pools: vector<LiquidityPool<BaseType, QuoteType>>,
        admin_data: &AdministrativeData,
        gauge_registry: &mut Table<ID, Gauge<BaseType, QuoteType>>,
        clock: &Clock,
        ctx: &mut TxContext
    ) {
        vector::reverse(&mut liquidity_pools);
        let mut pool_count = vector::length(&liquidity_pools);
        
        while (pool_count > 0) {
            let pool = vector::pop_back(&mut liquidity_pools);
            claim_emissions_entry(
                &pool,
                admin_data,
                gauge_registry,
                clock,
                ctx
            );
            vector::push_back(&mut liquidity_pools, pool);
            pool_count = pool_count - 1;
        };
        
        vector::destroy_empty(liquidity_pools);
    }

    public fun claimable_emissions<BaseType, QuoteType>(
        account_address: address,
        liquidity_pool: &LiquidityPool<BaseType, QuoteType>,
        admin_data: &AdministrativeData,
        gauge_registry: &mut Table<ID, Gauge<BaseType, QuoteType>>,
        clock: &Clock
    ): u64 {
        let gauge_id = get_gauge_id(admin_data, liquidity_pool);
        let gauge = table::borrow_mut(gauge_registry, gauge_id); 
        gauge::claimable_rewards(account_address, gauge, clock)
    }

    public fun claimable_emissions_multiple<BaseType, QuoteType>(
        account_address: address,
        mut liquidity_pools: vector<LiquidityPool<BaseType, QuoteType>>,
        admin_data: &AdministrativeData,
        gauge_registry: &mut Table<ID, Gauge<BaseType, QuoteType>>,
        clock: &Clock
    ): vector<u64> {
        let mut claimable_amounts = vector::empty();
        vector::reverse(&mut liquidity_pools);
        let mut pool_count = vector::length(&liquidity_pools);
        
        while (pool_count > 0) {
            let pool = vector::pop_back(&mut liquidity_pools);
            let gauge_id = get_gauge_id(admin_data, &pool);  
            let gauge = table::borrow_mut(gauge_registry, gauge_id); 
            vector::push_back(&mut claimable_amounts, gauge::claimable_rewards(account_address, gauge, clock));
            vector::push_back(&mut liquidity_pools, pool); 
            pool_count = pool_count - 1;
        };
        
        vector::destroy_empty(liquidity_pools);
        claimable_amounts
    }

    public fun create_gauge<BaseType, QuoteType>(
        admin_data: &mut AdministrativeData,
        gauge_registry: &mut GaugeRegistry<BaseType, QuoteType>,
        liquidity_pool: LiquidityPool<BaseType, QuoteType>,
        ctx: &mut TxContext
    ) {
        assert!(admin_data.operator == tx_context::sender(ctx), E_NOT_OPERATOR);
        
        let pool_id = object::id(&liquidity_pool);
        
        // Create gauge and get its ID
        let gauge = gauge::create(liquidity_pool, ctx);
        let gauge_id = object::id(&gauge);
        
        // Store gauge in registry
        table::add(&mut gauge_registry.gauges, gauge_id, gauge);
        
        vector::push_back(&mut admin_data.active_gauges_list, gauge_id);
        table::add(&mut admin_data.active_gauges, gauge_id, true);
        table::add(&mut admin_data.pool_to_gauge, pool_id, gauge_id);
        
        let reward_tokens = vector::empty<ID>();
        let fees_pool_id = rewards_pool::create<BaseType>(reward_tokens, ctx);
        
        let reward_tokens = vector::empty<ID>();
        let incentive_pool_id = rewards_pool::create<BaseType>(reward_tokens, ctx);
        
        table::add(&mut admin_data.gauge_to_fees_pool, gauge_id, fees_pool_id);
        table::add(&mut admin_data.gauge_to_incentive_pool, gauge_id, incentive_pool_id);
    }

    public entry fun create_gauge_entry<BaseType, QuoteType>(
        admin_data: &mut AdministrativeData,
        gauge_registry: &mut GaugeRegistry<BaseType, QuoteType>,
        liquidity_pool: LiquidityPool<BaseType, QuoteType>,
        ctx: &mut TxContext
    ) {
        create_gauge(admin_data, gauge_registry, liquidity_pool, ctx);
    }

    public(package) fun create_gauge_internal<BaseType, QuoteType>(
        admin_data: &mut AdministrativeData,
        gauge_registry: &mut GaugeRegistry<BaseType, QuoteType>,
        liquidity_pool: LiquidityPool<BaseType, QuoteType>,
        ctx: &mut TxContext
    ) {
        let pool_id = object::id(&liquidity_pool);
        
        // Create gauge and get its ID
        let gauge = gauge::create(liquidity_pool, ctx);
        let gauge_id = object::id(&gauge);
        
        // Store gauge in registry
        table::add(&mut gauge_registry.gauges, gauge_id, gauge);
        
        table::add(&mut admin_data.active_gauges, gauge_id, false);
        table::add(&mut admin_data.pool_to_gauge, pool_id, gauge_id);
        
        let reward_tokens = vector::empty<ID>();
        let fees_pool_id = rewards_pool::create<BaseType>(reward_tokens, ctx);
        
        let reward_tokens = vector::empty<ID>();
        let incentive_pool_id = rewards_pool::create<BaseType>(reward_tokens, ctx);
        
        table::add(&mut admin_data.gauge_to_fees_pool, gauge_id, fees_pool_id);
        table::add(&mut admin_data.gauge_to_incentive_pool, gauge_id, incentive_pool_id);
    }

    public fun current_votes<BaseType, QuoteType>(
        liquidity_pool: &LiquidityPool<BaseType, QuoteType>,
        admin_data: &AdministrativeData,
        gauge_vote_accounting: &GaugeVoteAccounting,
    ): (u128, u128) {
        let gauge_id = get_gauge_id(admin_data, liquidity_pool);
        (
            *vec_map::get(&gauge_vote_accounting.votes_for_gauges, &gauge_id),
            gauge_vote_accounting.total_votes
        )
    }

    public entry fun disable_gauge(
        admin_data: &mut AdministrativeData,
        gauge_vote_accounting: &mut GaugeVoteAccounting,
        gauge_id: ID,
        ctx: &mut TxContext
    ) {
        assert!(admin_data.operator == tx_context::sender(ctx), E_NOT_OPERATOR);
        
        let (found, index) = vector::index_of(&admin_data.active_gauges_list, &gauge_id);
        assert!(found, E_GAUGE_NOT_FOUND);
        
        vector::remove(&mut admin_data.active_gauges_list, index);
        
        let active = table::borrow_mut(&mut admin_data.active_gauges, gauge_id);
        *active = false;

        if (vec_map::contains(&gauge_vote_accounting.votes_for_gauges, &gauge_id)) {
            let gauge_votes = *vec_map::get(&gauge_vote_accounting.votes_for_gauges, &gauge_id);
            gauge_vote_accounting.total_votes = gauge_vote_accounting.total_votes - gauge_votes;
            vec_map::remove(&mut gauge_vote_accounting.votes_for_gauges, &gauge_id);
        };
    }

    public entry fun enable_gauge(
        admin_data: &mut AdministrativeData,
        gauge_id: ID,
        ctx: &mut TxContext
    ) {
        assert!(admin_data.operator == tx_context::sender(ctx), E_NOT_OPERATOR);
        
        assert!(!vector::contains(&admin_data.active_gauges_list, &gauge_id), E_GAUGE_ALREADY_ACTIVE);
        
        vector::push_back(&mut admin_data.active_gauges_list, gauge_id);
        
        let active = table::borrow_mut(&mut admin_data.active_gauges, gauge_id);
        *active = true;
    }

    public fun gauge_exists<BaseType, QuoteType>(
        admin_data: &AdministrativeData,
        liquidity_pool: &LiquidityPool<BaseType, QuoteType>
    ): bool {
        let pool_id = object::id(liquidity_pool);
        table::contains(&admin_data.pool_to_gauge, pool_id)
    }

    public fun governance(admin_data: &AdministrativeData): address {
        admin_data.governance
    }

    public fun incentivize<BaseType, QuoteType>(
        liquidity_pool: &LiquidityPool<BaseType, QuoteType>,
        rewards: vector<Coin<BaseType>>,
        admin_data: &mut AdministrativeData,
        gauge_vote_accounting: &mut GaugeVoteAccounting,
        gauge_registry: &mut Table<ID, Gauge<BaseType, QuoteType>>,
        rewards_pool_registry: &mut Table<ID, RewardsPool<BaseType>>,
        whitelist: &RewardTokenWhitelistPerPool,
        wrapper_store: &WrapperStore,
        manager: &mut FullSailManager,
        collection: &mut VeFullSailCollection,
        minter: &mut MinterConfig,
        clock: &Clock,
        ctx: &mut TxContext
    ) {
        assert!(gauge_exists(admin_data, liquidity_pool), E_GAUGE_NOT_EXISTS);
        
        let mut reward_tokens = vector::empty<ID>();
        let mut i = 0;
        while (i < vector::length(&rewards)) {
            let token_name = coin_wrapper::get_original(wrapper_store, object::id(vector::borrow(&rewards, i)));
            let token_name_string = string::from_ascii(token_name);
            assert!(
                token_whitelist::is_reward_token_whitelisted_on_pool(
                    whitelist,
                    &token_name_string,
                    object::id_address(liquidity_pool)
                ),
                E_REWARD_TOKEN_NOT_WHITELISTED
            );
            vector::push_back(&mut reward_tokens, object::id(vector::borrow(&rewards, i)));
            i = i + 1;
        };

        advance_epoch(
            admin_data,
            gauge_vote_accounting,
            manager,
            collection,
            gauge_registry,
            rewards_pool_registry,
            minter,
            clock,
            ctx
        );

        let incentive_pool_id = incentive_pool(admin_data, liquidity_pool);
        let pool = table::borrow_mut(rewards_pool_registry, incentive_pool_id);
        rewards_pool::add_rewards(
            pool,
            reward_tokens,
            rewards,
            epoch::now(clock) + 1,
            ctx
        );
    }

    public fun incentivize_coin<BaseType, QuoteType, CoinType>(
        liquidity_pool: &LiquidityPool<BaseType, QuoteType>,
        reward_coin: Coin<CoinType>,
        admin_data: &mut AdministrativeData,
        gauge_vote_accounting: &mut GaugeVoteAccounting,
        gauge_registry: &mut Table<ID, Gauge<BaseType, QuoteType>>,
        rewards_pool_registry: &mut Table<ID, RewardsPool<BaseType>>,
        whitelist: &RewardTokenWhitelistPerPool,
        wrapper_store: &mut WrapperStore,
        manager: &mut FullSailManager,
        collection: &mut VeFullSailCollection,
        minter: &mut MinterConfig,
        clock: &Clock,
        ctx: &mut TxContext
    ) {
        let wrapped_coin = coin_wrapper::wrap<CoinType>(wrapper_store, reward_coin, ctx);
        let base_coin: Coin<BaseType> = coin_wrapper::unwrap<BaseType>(wrapper_store, wrapped_coin);
        
        let mut rewards = vector::empty();
        vector::push_back(&mut rewards, base_coin);

        incentivize(
            liquidity_pool,
            rewards,
            admin_data,
            gauge_vote_accounting,
            gauge_registry,
            rewards_pool_registry,
            whitelist,
            wrapper_store,
            manager,
            collection,
            minter,
            clock,
            ctx
        )
    }

    public entry fun incentivize_coin_entry<BaseType, QuoteType, CoinType>(
        liquidity_pool: &LiquidityPool<BaseType, QuoteType>,
        coin: Coin<CoinType>,
        admin_data: &mut AdministrativeData,
        gauge_vote_accounting: &mut GaugeVoteAccounting,
        gauge_registry: &mut Table<ID, Gauge<BaseType, QuoteType>>,
        rewards_pool_registry: &mut Table<ID, RewardsPool<BaseType>>,
        whitelist: &RewardTokenWhitelistPerPool,
        wrapper_store: &mut WrapperStore,
        manager: &mut FullSailManager,
        collection: &mut VeFullSailCollection,
        minter: &mut MinterConfig,
        clock: &Clock,
        ctx: &mut TxContext
    ) {
        incentivize_coin(
            liquidity_pool,
            coin,
            admin_data,
            gauge_vote_accounting,
            gauge_registry,
            rewards_pool_registry,
            whitelist,
            wrapper_store,
            manager,
            collection,
            minter,
            clock,
            ctx
        )
    }

    public entry fun incentivize_entry<BaseType, QuoteType>(
        liquidity_pool: &LiquidityPool<BaseType, QuoteType>,
        mut metadata_objects: vector<ID>,
        mut amounts: vector<u64>,
        mut coins: vector<Coin<BaseType>>,
        admin_data: &mut AdministrativeData,
        gauge_vote_accounting: &mut GaugeVoteAccounting,
        gauge_registry: &mut Table<ID, Gauge<BaseType, QuoteType>>,
        rewards_pool_registry: &mut Table<ID, RewardsPool<BaseType>>,
        whitelist: &RewardTokenWhitelistPerPool,
        wrapper_store: &mut WrapperStore,
        manager: &mut FullSailManager,
        collection: &mut VeFullSailCollection,
        minter: &mut MinterConfig,
        clock: &Clock,
        ctx: &mut TxContext
    ) {
        assert!(vector::length(&metadata_objects) == vector::length(&amounts), E_VECTOR_LENGTH_MISMATCH);
        let mut rewards = vector::empty();
        vector::reverse(&mut metadata_objects);
        vector::reverse(&mut amounts);
        
        let mut metadata_count = vector::length(&metadata_objects);
        assert!(metadata_count == vector::length(&amounts), E_VECTOR_LENGTH_MISMATCH);
        
        while (metadata_count > 0) {
            vector::push_back(
                &mut rewards,
                vector::pop_back(&mut coins)
            );
            metadata_count = metadata_count - 1;
        };

        vector::destroy_empty(metadata_objects);
        vector::destroy_empty(amounts);
        vector::destroy_empty(coins);
        
        incentivize(
            liquidity_pool,
            rewards,
            admin_data,
            gauge_vote_accounting,
            gauge_registry,
            rewards_pool_registry,
            whitelist,
            wrapper_store,
            manager,
            collection,
            minter,
            clock,
            ctx
        )
    }

    public entry fun merge_ve_tokens(
        ve_token_accounting: &mut VeTokenVoteAccounting,
        source_token: VeFullSailToken<FULLSAIL_TOKEN>,
        target_token: &mut VeFullSailToken<FULLSAIL_TOKEN>,
        collection: &mut VeFullSailCollection,
        clock: &Clock,
        ctx: &mut TxContext
    ) {
        let source_last_voted = last_voted_epoch(&source_token, ve_token_accounting);
        let can_merge = if (source_last_voted < epoch::now(clock)) {
            let target_last_voted = last_voted_epoch(target_token, ve_token_accounting);
            target_last_voted < epoch::now(clock)
        } else {
            false
        };

        assert!(can_merge, E_TOKENS_RECENTLY_VOTED);

        let source_id = object::id(&source_token);
        if (table::contains(&ve_token_accounting.votes_for_pools_by_ve_token, source_id)) {
            table::remove(&mut ve_token_accounting.votes_for_pools_by_ve_token, source_id);
        };
        if (table::contains(&ve_token_accounting.last_voted_epoch, source_id)) {
            table::remove(&mut ve_token_accounting.last_voted_epoch, source_id);
        };
        
        voting_escrow::merge_ve_nft(
            tx_context::sender(ctx),
            source_token,
            target_token,
            collection,
            clock,
            ctx
        );
    }

    public fun whitelist_default_reward_pool<BaseType, QuoteType>(
        liquidity_pool: &LiquidityPool<BaseType, QuoteType>,
        base_metadata: &CoinMetadata<BaseType>,
        quote_metadata: &CoinMetadata<QuoteType>,
        admin_cap: &TokenWhitelistAdminCap,
        pool_whitelist: &mut RewardTokenWhitelistPerPool,
        wrapper_store: &WrapperStore,
    ) {
        let mut whitelisted_tokens = vector::empty<string::String>();

        // add default whitelisted tokens
        vector::push_back(&mut whitelisted_tokens, string::utf8(b"sui::sui::SUI"));

        // get assets from liquidity pool
        let inner_assets = liquidity_pool::supported_inner_assets<BaseType, QuoteType>(
            base_metadata,
            quote_metadata
        );

        // add supported assets to whitelist
        let mut i = 0;
        let len = vector::length(&inner_assets);
        while (i < len) {
            let asset_id = *vector::borrow(&inner_assets, i);
            let original = coin_wrapper::get_original(wrapper_store, asset_id);
            let original_bytes = *string::as_bytes(&string::utf8(ascii::into_bytes(original)));
            vector::push_back(
                &mut whitelisted_tokens,              
                string::utf8(original_bytes)
            );
            i = i + 1;
        };

        token_whitelist::set_whitelist_reward_tokens(
            admin_cap,
            pool_whitelist,
            whitelisted_tokens,
            object::id_address(liquidity_pool),
            true // is_whitelisted
        );
    }

    public entry fun whitelist_token_reward_pool_entry<BaseType, QuoteType>(
        liquidity_pool: &LiquidityPool<BaseType, QuoteType>,
        tokens: vector<string::String>,
        admin_cap: &TokenWhitelistAdminCap,
        pool_whitelist: &mut RewardTokenWhitelistPerPool,
        admin_data: &AdministrativeData,
        is_whitelisted: bool,
        ctx: &mut TxContext
    ) {
        // check if sender is operator
        assert!(admin_data.operator == tx_context::sender(ctx), E_NOT_OPERATOR);
        
        // set whitelist tokens
        token_whitelist::set_whitelist_reward_tokens(
            admin_cap,
            pool_whitelist,
            tokens,
            object::id_address(liquidity_pool),
            is_whitelisted
        );
    }

    public fun operator(admin_data: &AdministrativeData): address {
        admin_data.operator
    }

    public fun pending_distribution_epoch(admin_data: &AdministrativeData): u64 {
        admin_data.pending_distribution_epoch
    }

    public entry fun vote(
        ve_token: &VeFullSailToken<FULLSAIL_TOKEN>,
        mut liquidity_pools: vector<ID>,
        mut weights: vector<u64>,
        admin_data: &mut AdministrativeData,
        gauge_vote_accounting: &mut GaugeVoteAccounting,
        ve_token_accounting: &mut VeTokenVoteAccounting,
        clock: &Clock,
        ctx: &mut TxContext
    ) {
        // calculate total weight
        let mut total_weight = 0;
        let mut weights_temp = weights;
        vector::reverse(&mut weights_temp);
        let mut weight_count = vector::length(&weights_temp);
        while (weight_count > 0) {
            total_weight = total_weight + vector::pop_back(&mut weights_temp);
            weight_count = weight_count - 1;
        };
        vector::destroy_empty(weights_temp);
        assert!(total_weight > 0, E_ZERO_TOTAL_WEIGHT);

        assert!(voting_escrow::token_owner(ve_token) == tx_context::sender(ctx), E_NOT_OWNER);
        let token_id = object::id(ve_token);
        let current_epoch = epoch::now(clock);
        
        let last_voted_epoch = if (table::contains(&ve_token_accounting.last_voted_epoch, token_id)) {
            table::borrow_mut(&mut ve_token_accounting.last_voted_epoch, token_id)
        } else {
            table::add(&mut ve_token_accounting.last_voted_epoch, token_id, 0);
            table::borrow_mut(&mut ve_token_accounting.last_voted_epoch, token_id)
        };
        assert!(current_epoch > *last_voted_epoch, E_ALREADY_VOTED_THIS_EPOCH);
        *last_voted_epoch = current_epoch;

        remove_ve_token_vote_records(ve_token_accounting, ve_token);

        vector::reverse(&mut liquidity_pools);
        vector::reverse(&mut weights);
        let mut pool_count = vector::length(&liquidity_pools);
        assert!(pool_count == vector::length(&weights), E_VECTOR_LENGTH_MISMATCH);

        let mut new_votes = vec_map::empty<ID, u64>();

        while (pool_count > 0) {
            let pool_id = vector::pop_back(&mut liquidity_pools);
            let weight = vector::pop_back(&mut weights);
            
            if (weight > 0) {
                assert!(table::contains(&admin_data.pool_to_gauge, pool_id), E_GAUGE_NOT_EXISTS);
                let gauge_id = *table::borrow(&admin_data.pool_to_gauge, pool_id);
                assert!(is_gauge_active(admin_data, gauge_id), E_GAUGE_INACTIVE);

                let voting_power = weight * voting_escrow::get_voting_power(ve_token, clock) / total_weight;

                // update gauge votes
                gauge_vote_accounting.total_votes = gauge_vote_accounting.total_votes + (voting_power as u128);
                
                if (vec_map::contains(&gauge_vote_accounting.votes_for_gauges, &gauge_id)) {
                    let gauge_votes = vec_map::get_mut(&mut gauge_vote_accounting.votes_for_gauges, &gauge_id);
                    *gauge_votes = *gauge_votes + (voting_power as u128);
                } else {
                    vec_map::insert(&mut gauge_vote_accounting.votes_for_gauges, gauge_id, (voting_power as u128));
                };

                vec_map::insert(&mut new_votes, pool_id, voting_power);
            };
            pool_count = pool_count - 1;
        };

        table::add(&mut ve_token_accounting.votes_for_pools_by_ve_token, token_id, new_votes);

        vector::destroy_empty(liquidity_pools);
        vector::destroy_empty(weights);

    }

    public entry fun poke(
        ve_token: &VeFullSailToken<FULLSAIL_TOKEN>,
        admin_data: &mut AdministrativeData,
        gauge_vote_accounting: &mut GaugeVoteAccounting,
        ve_token_accounting: &mut VeTokenVoteAccounting,
        clock: &Clock,
        ctx: &mut TxContext
    ) {
        let token_id = object::id(ve_token);
        
        // check if token has existing votes
        assert!(
            table::contains(&ve_token_accounting.votes_for_pools_by_ve_token, token_id),
            E_NO_VOTES_FOR_TOKEN
        );
        
        // get existing vote map
        let vote_map = table::borrow(
            &ve_token_accounting.votes_for_pools_by_ve_token,
            token_id
        );
        
        // extract pool IDs and vote amounts
        let mut pool_ids = vector::empty();
        let mut vote_amounts = vector::empty();
        
        let keys = vec_map::keys(vote_map);
        let size = vec_map::size(vote_map);
        let mut i = 0;
        
        while (i < size) {
            let key = *vector::borrow(&keys, i);
            vector::push_back(&mut pool_ids, key);
            vector::push_back(&mut vote_amounts, *vec_map::get(vote_map, &key));
            i = i + 1;
        };

        vote(
            ve_token,
            pool_ids,
            vote_amounts,
            admin_data,
            gauge_vote_accounting,
            ve_token_accounting,
            clock,
            ctx
        );
    }

    fun remove_ve_token_vote_records(
        ve_token_accounting: &mut VeTokenVoteAccounting,
        ve_token: &VeFullSailToken<FULLSAIL_TOKEN>,
    ) {
        let token_id = object::id(ve_token);
        if (table::contains(&ve_token_accounting.votes_for_pools_by_ve_token, token_id)) {
            let mut old_votes = table::remove(&mut ve_token_accounting.votes_for_pools_by_ve_token, token_id);
            
            let keys = vec_map::keys(&old_votes);
            let size = vec_map::size(&old_votes);
            let mut i = 0;
            while (i < size) {
                vec_map::remove(&mut old_votes, vector::borrow(&keys, i));
                i = i + 1;
            };
            vector::destroy_empty(keys);
            vec_map::destroy_empty(old_votes);
        };
    }

    public entry fun rescue_stuck_rewards<BaseType, QuoteType>(
        admin_data: &mut AdministrativeData,
        gauge_vote_accounting: &mut GaugeVoteAccounting,
        mut liquidity_pools: vector<LiquidityPool<BaseType, QuoteType>>,
        ve_token: &VeFullSailToken<FULLSAIL_TOKEN>,
        gauge_registry: &mut Table<ID, Gauge<BaseType, QuoteType>>,
        epoch_count: u64,
        rewards_pool_registry: &mut Table<ID, RewardsPool<BaseType>>,
        whitelist: &RewardTokenWhitelistPerPool,
        wrapper_store: &mut WrapperStore,
        manager: &mut FullSailManager,
        collection: &mut VeFullSailCollection,
        minter: &mut MinterConfig,
        clock: &Clock,
        ctx: &mut TxContext
    ) {
        // check if user already has an NFT
        assert!(!voting_escrow::nft_exists(ve_token, tx_context::sender(ctx)), E_NFT_EXISTS);

        let current_epoch = epoch::now(clock);
        vector::reverse(&mut liquidity_pools);
        let mut pool_count = vector::length(&liquidity_pools);

        while (pool_count > 0) {
            let liquidity_pool = vector::pop_back(&mut liquidity_pools);
            let mut start_epoch = current_epoch - epoch_count;
            
            // get pools for this liquidity pool
            let fees_pool_id = fees_pool(admin_data, &liquidity_pool);
            let incentive_pool_id = incentive_pool(admin_data, &liquidity_pool);
            
            // initialize vectors for collecting rescued rewards
            let mut rescued_rewards = vector::empty<Coin<BaseType>>();
            
            while (start_epoch < current_epoch) {
                let fees_pool = table::borrow_mut(rewards_pool_registry, fees_pool_id);
                let fees_rewards = rewards_pool::claim_rewards(
                    tx_context::sender(ctx),
                    fees_pool,
                    start_epoch,
                    clock,
                    ctx
                );
                vector::append(&mut rescued_rewards, fees_rewards);

                let incentive_pool = table::borrow_mut(rewards_pool_registry, incentive_pool_id);
                let incentive_rewards = rewards_pool::claim_rewards(
                    tx_context::sender(ctx),
                    incentive_pool,
                    start_epoch,
                    clock,
                    ctx
                );
                vector::append(&mut rescued_rewards, incentive_rewards);

                start_epoch = start_epoch + 1;
            };

            if (!vector::is_empty(&rescued_rewards)) {
                incentivize(
                    &liquidity_pool,
                    rescued_rewards,
                    admin_data,
                    gauge_vote_accounting,
                    gauge_registry,
                    rewards_pool_registry,
                    whitelist,
                    wrapper_store,
                    manager,
                    collection,
                    minter,
                    clock,
                    ctx
                );
            } else {
                vector::destroy_empty(rescued_rewards);
            };

            vector::push_back(&mut liquidity_pools, liquidity_pool);
            pool_count = pool_count - 1;
        };

        vector::destroy_empty(liquidity_pools);
    }

    public entry fun reset(
        ve_token: &VeFullSailToken<FULLSAIL_TOKEN>,
        ve_token_accounting: &mut VeTokenVoteAccounting,
        clock: &Clock,
        ctx: &mut TxContext
    ) {
        assert!(voting_escrow::token_owner(ve_token) == tx_context::sender(ctx), E_NOT_OWNER);
        
        let token_id = object::id(ve_token);
        let current_epoch = epoch::now(clock);
        
        let last_voted_epoch = if (table::contains(&ve_token_accounting.last_voted_epoch, token_id)) {
            table::borrow_mut(&mut ve_token_accounting.last_voted_epoch, token_id)
        } else {
            table::add(&mut ve_token_accounting.last_voted_epoch, token_id, 0);
            table::borrow_mut(&mut ve_token_accounting.last_voted_epoch, token_id)
        };

        assert!(current_epoch > *last_voted_epoch, E_ALREADY_VOTED_THIS_EPOCH);
        *last_voted_epoch = current_epoch;

        remove_ve_token_vote_records(ve_token_accounting, ve_token);

    }

    public entry fun split_ve_tokens(
        account: address,
        ve_token: VeFullSailToken<FULLSAIL_TOKEN>,
        split_amounts: vector<u64>,
        ve_token_accounting: &VeTokenVoteAccounting,
        collection: &mut VeFullSailCollection,
        clock: &Clock,
        ctx: &mut TxContext
    ) {
        let last_vote_epoch = last_voted_epoch(&ve_token, ve_token_accounting);
        assert!(last_vote_epoch < epoch::now(clock), E_RECENTLY_VOTED);

        let mut split_tokens = voting_escrow::split_ve_nft(
            account,
            ve_token,
            split_amounts,
            collection,
            clock,
            ctx
        );

        while (!vector::is_empty(&split_tokens)) {
            transfer::public_transfer(vector::pop_back(&mut split_tokens), account);
        };
        vector::destroy_empty(split_tokens);
    }

    public fun token_votes(
        ve_token: &VeFullSailToken<FULLSAIL_TOKEN>,
        ve_token_accounting: &VeTokenVoteAccounting
    ): (VecMap<ID, u64>, u64) {
        let token_id = object::id(ve_token);
        
        let votes = if (table::contains(&ve_token_accounting.votes_for_pools_by_ve_token, token_id)) {
            *table::borrow(&ve_token_accounting.votes_for_pools_by_ve_token, token_id)
        } else {
            vec_map::empty()
        };

        let last_voted = if (table::contains(&ve_token_accounting.last_voted_epoch, token_id)) {
            *table::borrow(&ve_token_accounting.last_voted_epoch, token_id)
        } else {
            0
        };

        (votes, last_voted)
    }

    public entry fun update_governance(
        admin_data: &mut AdministrativeData,
        new_governance: address,
        ctx: &mut TxContext
    ) {
        assert!(admin_data.governance == tx_context::sender(ctx), E_NOT_GOVERNANCE);
        admin_data.governance = new_governance;
    }

    public entry fun update_operator(
        admin_data: &mut AdministrativeData,
        new_operator: address,
        ctx: &mut TxContext
    ) {
        assert!(admin_data.operator == tx_context::sender(ctx), E_NOT_OPERATOR);
        admin_data.operator = new_operator;
    }

    public entry fun vote_batch(
        mut ve_tokens: vector<VeFullSailToken<FULLSAIL_TOKEN>>,
        liquidity_pools: vector<ID>,
        weights: vector<u64>,
        admin_data: &mut AdministrativeData,
        gauge_vote_accounting: &mut GaugeVoteAccounting,
        ve_token_accounting: &mut VeTokenVoteAccounting,
        clock: &Clock,
        ctx: &mut TxContext
    ) {
        vector::reverse(&mut ve_tokens);
        let mut token_count = vector::length(&ve_tokens);

        while (token_count > 0) {
            let token = vector::pop_back(&mut ve_tokens);
            vote(
                &token, 
                liquidity_pools,
                weights,
                admin_data,
                gauge_vote_accounting,
                ve_token_accounting,
                clock,
                ctx
            );
            vector::push_back(&mut ve_tokens, token);
            token_count = token_count - 1;
        };
        vector::destroy_empty(ve_tokens);
    }

<<<<<<< HEAD
    // --- tests funcs ---
    #[test_only]
    public fun init_for_testing(ctx: &mut TxContext) {
        init(VOTE_MANAGER {}, ctx);
    }

    #[test_only]
public fun debug_admin_data(admin_data: &AdministrativeData) {
    debug::print(&b"Debug Admin Data:");
    debug::print(&table::length(&admin_data.active_gauges));
    debug::print(&vector::length(&admin_data.active_gauges_list));
    debug::print(&table::length(&admin_data.pool_to_gauge));
}

#[test_only]
public fun get_pool_gauge(admin_data: &AdministrativeData, pool_id: ID): Option<ID> {
    if (table::contains(&admin_data.pool_to_gauge, pool_id)) {
        option::some(*table::borrow(&admin_data.pool_to_gauge, pool_id))
    } else {
        option::none()
    }
}
=======
    // --- test helpers ---
    #[test_only]
    public fun init_for_testing(ctx: &mut TxContext) {
        init(VOTE_MANAGER {}, ctx)
    }
>>>>>>> 2c226975
}<|MERGE_RESOLUTION|>--- conflicted
+++ resolved
@@ -1557,34 +1557,9 @@
         vector::destroy_empty(ve_tokens);
     }
 
-<<<<<<< HEAD
-    // --- tests funcs ---
-    #[test_only]
-    public fun init_for_testing(ctx: &mut TxContext) {
-        init(VOTE_MANAGER {}, ctx);
-    }
-
-    #[test_only]
-public fun debug_admin_data(admin_data: &AdministrativeData) {
-    debug::print(&b"Debug Admin Data:");
-    debug::print(&table::length(&admin_data.active_gauges));
-    debug::print(&vector::length(&admin_data.active_gauges_list));
-    debug::print(&table::length(&admin_data.pool_to_gauge));
-}
-
-#[test_only]
-public fun get_pool_gauge(admin_data: &AdministrativeData, pool_id: ID): Option<ID> {
-    if (table::contains(&admin_data.pool_to_gauge, pool_id)) {
-        option::some(*table::borrow(&admin_data.pool_to_gauge, pool_id))
-    } else {
-        option::none()
-    }
-}
-=======
     // --- test helpers ---
     #[test_only]
     public fun init_for_testing(ctx: &mut TxContext) {
         init(VOTE_MANAGER {}, ctx)
     }
->>>>>>> 2c226975
 }