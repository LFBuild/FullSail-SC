# @generated by Move, please check-in and do not edit manually.

[move]
version = 3
manifest_digest = "3B244807BFBDD0585E3C2352B59827864250FF4C69600FCAEA43F332D83A8D3F"
deps_digest = "52B406A7A21811BEF51751CF88DA0E76DAEFFEAC888D4F4060B1A72BBE7D8D35"
dependencies = [
  { id = "Sui", name = "Sui" },
  { id = "clmm_pool", name = "clmm_pool" },
  { id = "distribution", name = "distribution" },
  { id = "gauge_cap", name = "gauge_cap" },
  { id = "integer_mate", name = "integer_mate" },
  { id = "move_stl", name = "move_stl" },
  { id = "price_provider", name = "price_provider" },
]

[[move.package]]
id = "MoveStdlib"
source = { git = "https://github.com/MystenLabs/sui.git", rev = "framework/testnet", subdir = "crates/sui-framework/packages/move-stdlib" }

[[move.package]]
id = "Sui"
source = { git = "https://github.com/MystenLabs/sui.git", rev = "framework/testnet", subdir = "crates/sui-framework/packages/sui-framework" }

dependencies = [
  { id = "MoveStdlib", name = "MoveStdlib" },
]

[[move.package]]
id = "clmm_pool"
source = { local = "../clmm_pool" }

dependencies = [
  { id = "Sui", name = "Sui" },
  { id = "gauge_cap", name = "gauge_cap" },
  { id = "integer_mate", name = "integer_mate" },
  { id = "move_stl", name = "move_stl" },
  { id = "price_provider", name = "price_provider" },
]

[[move.package]]
id = "distribution"
source = { local = "../distribution" }

dependencies = [
  { id = "Sui", name = "Sui" },
  { id = "clmm_pool", name = "clmm_pool" },
  { id = "gauge_cap", name = "gauge_cap" },
  { id = "integer_mate", name = "integer_mate" },
  { id = "price_provider", name = "price_provider" },
]

[[move.package]]
id = "gauge_cap"
source = { local = "../gauge_cap" }

dependencies = [
  { id = "Sui", name = "Sui" },
]

[[move.package]]
id = "integer_mate"
source = { local = "../integer_mate" }

dependencies = [
  { id = "Sui", name = "Sui" },
]

[[move.package]]
id = "move_stl"
source = { local = "../move_stl" }

dependencies = [
  { id = "Sui", name = "Sui" },
]

[[move.package]]
id = "price_provider"
source = { local = "../price_provider" }

dependencies = [
  { id = "Sui", name = "Sui" },
]

[move.toolchain-version]
<<<<<<< HEAD
compiler-version = "1.46.0"
=======
compiler-version = "1.45.0"
>>>>>>> 10d5ac0b
edition = "2024"
flavor = "sui"

[env]

[env.mainnet]
chain-id = "35834a8a"
original-published-id = "0x60419b1cc364ee46b91dc26d7cb4d8e4ff69e06d9bffef513202cf8f9e71ca7e"
latest-published-id = "0x60419b1cc364ee46b91dc26d7cb4d8e4ff69e06d9bffef513202cf8f9e71ca7e"
published-version = "1"

[env.testnet]
chain-id = "4c78adac"
original-published-id = "0xf0acfa4eb6717877f6882d32489049bf6f1c7050fd0977e318af390a34bd33ac"
latest-published-id = "0xf0acfa4eb6717877f6882d32489049bf6f1c7050fd0977e318af390a34bd33ac"
published-version = "1"<|MERGE_RESOLUTION|>--- conflicted
+++ resolved
@@ -83,11 +83,7 @@
 ]
 
 [move.toolchain-version]
-<<<<<<< HEAD
-compiler-version = "1.46.0"
-=======
 compiler-version = "1.45.0"
->>>>>>> 10d5ac0b
 edition = "2024"
 flavor = "sui"
 
