module integrate::setup_distribution {
    public entry fun create<FirstSailOptionCoinType>(
        publisher: &sui::package::Publisher,
        global_config: &clmm_pool::config::GlobalConfig,
        distribtuion_config: &distribution::distribution_config::DistributionConfig,
        team_wallet: address,
        treasury_cap: sui::coin::TreasuryCap<SailCoinType>,
        clock: &sui::clock::Clock,
        ctx: &mut TxContext
    ) {
        let (minter_immut, admin_cap) = distribution::minter::create<FirstSailOptionCoinType>(
            publisher,
<<<<<<< HEAD
            option::none<distribution::sail_coin::MinterCap<FirstSailOptionCoinType>>(),
=======
            option::some(treasury_cap),
>>>>>>> 35bc95d4
            ctx
        );
        let mut minter = minter_immut;
        let first_option_coin = std::type_name::get<FirstSailOptionCoinType>();
        let (voter, notify_reward_cap) = distribution::voter::create(
            publisher,
            object::id(global_config),
            object::id(distribtuion_config),
            first_option_coin,
            ctx
        );
        let (reward_distributor, reward_distributor_cap) = distribution::reward_distributor::create<FirstSailOptionCoinType>(
            publisher,
            clock,
            ctx
        );
        minter.set_notify_reward_cap(&admin_cap, notify_reward_cap);
        minter.set_reward_distributor_cap(&admin_cap, reward_distributor_cap);
        minter.set_team_wallet(&admin_cap, team_wallet);
        transfer::public_transfer<distribution::minter::AdminCap>(
            admin_cap,
            tx_context::sender(ctx)
        );
        transfer::public_share_object<distribution::reward_distributor::RewardDistributor<FirstSailOptionCoinType>>(
            reward_distributor
        );
        transfer::public_share_object<distribution::voting_escrow::VotingEscrow<FirstSailOptionCoinType>>(
            distribution::voting_escrow::create<FirstSailOptionCoinType>(
                publisher,
                object::id<distribution::voter::Voter>(&voter),
                clock,
                ctx
            )
        );
        transfer::public_share_object<distribution::voter::Voter>(voter);
        transfer::public_share_object<distribution::minter::Minter<FirstSailOptionCoinType>>(minter);
    }
}
<|MERGE_RESOLUTION|>--- conflicted
+++ resolved
@@ -10,11 +10,7 @@
     ) {
         let (minter_immut, admin_cap) = distribution::minter::create<FirstSailOptionCoinType>(
             publisher,
-<<<<<<< HEAD
-            option::none<distribution::sail_coin::MinterCap<FirstSailOptionCoinType>>(),
-=======
             option::some(treasury_cap),
->>>>>>> 35bc95d4
             ctx
         );
         let mut minter = minter_immut;
