--- conflicted
+++ resolved
@@ -21,12 +21,9 @@
     const ESetEarlyWithdrawalPenaltyPercentageInvalid: u64 = 939476240623038622;
 
     const LIQUIDITY_UPDATE_COOLDOWN_KEY: vector<u8> = b"liquidity_update_cooldown";
-<<<<<<< HEAD
+    const UNRESTRICTED_ADDRESSES_KEY: vector<u8> = b"unrestricted_addresses";
     const EARLY_WITHDRAWAL_PENALTY_PERCENTAGE_KEY: vector<u8> = b"early_withdrawal_penalty_percentage";
     const EARLY_WITHDRAWAL_PENALTY_MULTIPLIER: u64 = 10000;
-=======
-    const UNRESTRICTED_ADDRESSES_KEY: vector<u8> = b"unrestricted_addresses";
->>>>>>> 4fb7b97a
 
     public struct DISTRIBUTION_CONFIG has drop {}
 
@@ -213,46 +210,6 @@
         distribution_config.bag.add(LIQUIDITY_UPDATE_COOLDOWN_KEY, new_cooldown);
     }
 
-<<<<<<< HEAD
-    /// Returns the current early withdrawal penalty percentage value
-    /// This is the percentage penalty applied when withdrawing liquidity before the lock period expires.
-    /// The value is stored in bag for backward compatibility during package upgrades.
-    /// The percentage is stored as a value multiplied by EARLY_WITHDRAWAL_PENALTY_MULTIPLIER (e.g., 500 = 5.00%)
-    /// 
-    /// # Arguments
-    /// * `distribution_config` - Reference to the distribution configuration
-    /// 
-    /// # Returns
-    /// The current early withdrawal penalty percentage multiplied by multiplier (defaults to 0 if not set)
-    public fun get_early_withdrawal_penalty_percentage(distribution_config: &DistributionConfig): u64 {
-        if (distribution_config.bag.contains(EARLY_WITHDRAWAL_PENALTY_PERCENTAGE_KEY)) {
-            *distribution_config.bag.borrow(EARLY_WITHDRAWAL_PENALTY_PERCENTAGE_KEY)
-        } else {
-            0
-        }
-    }
-
-    public fun get_early_withdrawal_penalty_multiplier(): u64 {
-        EARLY_WITHDRAWAL_PENALTY_MULTIPLIER
-    }
-
-    /// Updates the early withdrawal penalty percentage value
-    /// This sets the percentage penalty applied when withdrawing liquidity before the lock period expires.
-    /// The percentage should be provided multiplied by EARLY_WITHDRAWAL_PENALTY_MULTIPLIER (e.g., 500 for 5.00%)
-    /// 
-    /// # Arguments
-    /// * `distribution_config` - Mutable reference to the distribution configuration
-    /// * `new_penalty_percentage` - New penalty percentage multiplied by multiplier (e.g., 500 for 5.00%)
-    public(package) fun set_early_withdrawal_penalty_percentage(
-        distribution_config: &mut DistributionConfig,
-        new_penalty_percentage: u64,
-    ) {
-        assert!(new_penalty_percentage <= EARLY_WITHDRAWAL_PENALTY_MULTIPLIER, ESetEarlyWithdrawalPenaltyPercentageInvalid);
-        if (distribution_config.bag.contains(EARLY_WITHDRAWAL_PENALTY_PERCENTAGE_KEY)) {
-            distribution_config.bag.remove<vector<u8>, u64>(EARLY_WITHDRAWAL_PENALTY_PERCENTAGE_KEY);
-        };
-        distribution_config.bag.add(EARLY_WITHDRAWAL_PENALTY_PERCENTAGE_KEY, new_penalty_percentage);
-=======
     /// Checks if an address is in the unrestricted addresses list.
     ///
     /// # Arguments
@@ -321,7 +278,46 @@
             i = i + 1;
         };
         distribution_config.bag.add(UNRESTRICTED_ADDRESSES_KEY, addresses);
->>>>>>> 4fb7b97a
+    }
+
+    /// Returns the current early withdrawal penalty percentage value
+    /// This is the percentage penalty applied when withdrawing liquidity before the lock period expires.
+    /// The value is stored in bag for backward compatibility during package upgrades.
+    /// The percentage is stored as a value multiplied by EARLY_WITHDRAWAL_PENALTY_MULTIPLIER (e.g., 500 = 5.00%)
+    /// 
+    /// # Arguments
+    /// * `distribution_config` - Reference to the distribution configuration
+    /// 
+    /// # Returns
+    /// The current early withdrawal penalty percentage multiplied by multiplier (defaults to 0 if not set)
+    public fun get_early_withdrawal_penalty_percentage(distribution_config: &DistributionConfig): u64 {
+        if (distribution_config.bag.contains(EARLY_WITHDRAWAL_PENALTY_PERCENTAGE_KEY)) {
+            *distribution_config.bag.borrow(EARLY_WITHDRAWAL_PENALTY_PERCENTAGE_KEY)
+        } else {
+            0
+        }
+    }
+
+    public fun get_early_withdrawal_penalty_multiplier(): u64 {
+        EARLY_WITHDRAWAL_PENALTY_MULTIPLIER
+    }
+
+    /// Updates the early withdrawal penalty percentage value
+    /// This sets the percentage penalty applied when withdrawing liquidity before the lock period expires.
+    /// The percentage should be provided multiplied by EARLY_WITHDRAWAL_PENALTY_MULTIPLIER (e.g., 500 for 5.00%)
+    /// 
+    /// # Arguments
+    /// * `distribution_config` - Mutable reference to the distribution configuration
+    /// * `new_penalty_percentage` - New penalty percentage multiplied by multiplier (e.g., 500 for 5.00%)
+    public(package) fun set_early_withdrawal_penalty_percentage(
+        distribution_config: &mut DistributionConfig,
+        new_penalty_percentage: u64,
+    ) {
+        assert!(new_penalty_percentage <= EARLY_WITHDRAWAL_PENALTY_MULTIPLIER, ESetEarlyWithdrawalPenaltyPercentageInvalid);
+        if (distribution_config.bag.contains(EARLY_WITHDRAWAL_PENALTY_PERCENTAGE_KEY)) {
+            distribution_config.bag.remove<vector<u8>, u64>(EARLY_WITHDRAWAL_PENALTY_PERCENTAGE_KEY);
+        };
+        distribution_config.bag.add(EARLY_WITHDRAWAL_PENALTY_PERCENTAGE_KEY, new_penalty_percentage);
     }
 
     #[test_only]
